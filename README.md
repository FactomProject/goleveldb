This is an implementation of the [LevelDB key/value database](http:code.google.com/p/leveldb) in the [Go programming language](http:golang.org).

<<<<<<< HEAD
[![Build Status](https://travis-ci.org/btcsuite/goleveldb.png?branch=master)](https://travis-ci.org/btcsuite/goleveldb)

**NOTE:** This is a fork/vendoring of https://github.com/syndtr/goleveldb
The following documentation has been modified to point at this fork for
convenience.
=======
[![Build Status](https://travis-ci.org/syndtr/goleveldb.png?branch=master)](https://travis-ci.org/syndtr/goleveldb)
>>>>>>> 23851d93

Installation
-----------

	go get github.com/btcsuite/goleveldb/leveldb

Requirements
-----------

* Need at least `go1.2` or newer.

Requirements
-----------

* Need at least `go1.4` or newer.

Usage
-----------

Create or open a database:
```go
db, err := leveldb.OpenFile("path/to/db", nil)
...
defer db.Close()
...
```
Read or modify the database content:
```go
// Remember that the contents of the returned slice should not be modified.
data, err := db.Get([]byte("key"), nil)
...
err = db.Put([]byte("key"), []byte("value"), nil)
...
err = db.Delete([]byte("key"), nil)
...
```

Iterate over database content:
```go
iter := db.NewIterator(nil, nil)
for iter.Next() {
	// Remember that the contents of the returned slice should not be modified, and
	// only valid until the next call to Next.
	key := iter.Key()
	value := iter.Value()
	...
}
iter.Release()
err = iter.Error()
...
```
Seek-then-Iterate:
```go
iter := db.NewIterator(nil, nil)
for ok := iter.Seek(key); ok; ok = iter.Next() {
	// Use key/value.
	...
}
iter.Release()
err = iter.Error()
...
```
Iterate over subset of database content:
```go
iter := db.NewIterator(&util.Range{Start: []byte("foo"), Limit: []byte("xoo")}, nil)
for iter.Next() {
	// Use key/value.
	...
<<<<<<< HEAD

Iterate over database content:

	iter := db.NewIterator(nil, nil)
	for iter.Next() {
		// Remember that the contents of the returned slice should not be modified, and
		// only valid until the next call to Next.
		key := iter.Key()
		value := iter.Value()
		...
	}
	iter.Release()
	err = iter.Error()
	...

Seek-then-Iterate:

	iter := db.NewIterator(nil, nil)
	for ok := iter.Seek(key); ok; ok = iter.Next() {
		// Use key/value.
		...
	}
	iter.Release()
	err = iter.Error()
	...

Iterate over subset of database content:

	iter := db.NewIterator(&util.Range{Start: []byte("foo"), Limit: []byte("xoo")}, nil)
	for iter.Next() {
		// Use key/value.
		...
	}
	iter.Release()
	err = iter.Error()
	...

Iterate over subset of database content with a particular prefix:

	iter := db.NewIterator(util.BytesPrefix([]byte("foo-")), nil)
	for iter.Next() {
		// Use key/value.
		...
	}
	iter.Release()
	err = iter.Error()
	...

=======
}
iter.Release()
err = iter.Error()
...
```
Iterate over subset of database content with a particular prefix:
```go
iter := db.NewIterator(util.BytesPrefix([]byte("foo-")), nil)
for iter.Next() {
	// Use key/value.
	...
}
iter.Release()
err = iter.Error()
...
```
>>>>>>> 23851d93
Batch writes:
```go
batch := new(leveldb.Batch)
batch.Put([]byte("foo"), []byte("value"))
batch.Put([]byte("bar"), []byte("another value"))
batch.Delete([]byte("baz"))
err = db.Write(batch, nil)
...
```
Use bloom filter:
```go
o := &opt.Options{
	Filter: filter.NewBloomFilter(10),
}
db, err := leveldb.OpenFile("path/to/db", o)
...
defer db.Close()
...
```
Documentation
-----------

You can read package documentation [here](http:godoc.org/github.com/btcsuite/goleveldb).<|MERGE_RESOLUTION|>--- conflicted
+++ resolved
@@ -1,24 +1,11 @@
 This is an implementation of the [LevelDB key/value database](http:code.google.com/p/leveldb) in the [Go programming language](http:golang.org).
 
-<<<<<<< HEAD
-[![Build Status](https://travis-ci.org/btcsuite/goleveldb.png?branch=master)](https://travis-ci.org/btcsuite/goleveldb)
-
-**NOTE:** This is a fork/vendoring of https://github.com/syndtr/goleveldb
-The following documentation has been modified to point at this fork for
-convenience.
-=======
 [![Build Status](https://travis-ci.org/syndtr/goleveldb.png?branch=master)](https://travis-ci.org/syndtr/goleveldb)
->>>>>>> 23851d93
 
 Installation
 -----------
 
-	go get github.com/btcsuite/goleveldb/leveldb
-
-Requirements
------------
-
-* Need at least `go1.2` or newer.
+	go get github.com/syndtr/goleveldb/leveldb
 
 Requirements
 -----------
@@ -77,56 +64,6 @@
 for iter.Next() {
 	// Use key/value.
 	...
-<<<<<<< HEAD
-
-Iterate over database content:
-
-	iter := db.NewIterator(nil, nil)
-	for iter.Next() {
-		// Remember that the contents of the returned slice should not be modified, and
-		// only valid until the next call to Next.
-		key := iter.Key()
-		value := iter.Value()
-		...
-	}
-	iter.Release()
-	err = iter.Error()
-	...
-
-Seek-then-Iterate:
-
-	iter := db.NewIterator(nil, nil)
-	for ok := iter.Seek(key); ok; ok = iter.Next() {
-		// Use key/value.
-		...
-	}
-	iter.Release()
-	err = iter.Error()
-	...
-
-Iterate over subset of database content:
-
-	iter := db.NewIterator(&util.Range{Start: []byte("foo"), Limit: []byte("xoo")}, nil)
-	for iter.Next() {
-		// Use key/value.
-		...
-	}
-	iter.Release()
-	err = iter.Error()
-	...
-
-Iterate over subset of database content with a particular prefix:
-
-	iter := db.NewIterator(util.BytesPrefix([]byte("foo-")), nil)
-	for iter.Next() {
-		// Use key/value.
-		...
-	}
-	iter.Release()
-	err = iter.Error()
-	...
-
-=======
 }
 iter.Release()
 err = iter.Error()
@@ -143,7 +80,6 @@
 err = iter.Error()
 ...
 ```
->>>>>>> 23851d93
 Batch writes:
 ```go
 batch := new(leveldb.Batch)
@@ -166,4 +102,4 @@
 Documentation
 -----------
 
-You can read package documentation [here](http:godoc.org/github.com/btcsuite/goleveldb).+You can read package documentation [here](http:godoc.org/github.com/syndtr/goleveldb).