// Copyright (c) 2012, Suryandaru Triandana <syndtr@gmail.com>
// All rights reserved.
//
// Use of this source code is governed by a BSD-style license that can be
// found in the LICENSE file.

// This LevelDB Go implementation is based on LevelDB C++ implementation.
// Which contains the following header:
//   Copyright (c) 2011 The LevelDB Authors. All rights reserved.
//   Use of this source code is governed by a BSD-style license that can be
//   found in the LEVELDBCPP_LICENSE file. See the LEVELDBCPP_AUTHORS file
//   for names of contributors.

package db

import (
	"bytes"
<<<<<<< HEAD
	"github.com/syndtr/goleveldb/leveldb/comparer"
=======
>>>>>>> a7e0161d
	"testing"

	"leveldb/comparer"
)

var icmp = &iComparer{comparer.BytesComparer{}}

func ikey(key string, seq uint64, t vType) iKey {
	return newIKey([]byte(key), uint64(seq), t)
}

func shortSep(a, b []byte) []byte {
	return icmp.Separator(a, b)
}

func shortSuccessor(b []byte) []byte {
	return icmp.Successor(b)
}

func testSingleKey(t *testing.T, key string, seq uint64, vt vType) {
	ik := ikey(key, seq, vt)

	if !bytes.Equal(ik.ukey(), []byte(key)) {
		t.Errorf("user key does not equal, got %v, want %v", string(ik.ukey()), key)
	}

	if rseq, rt, ok := ik.parseNum(); ok {
		if rseq != seq {
			t.Errorf("seq number does not equal, got %v, want %v", rseq, seq)
		}

		if rt != vt {
			t.Errorf("type does not equal, got %v, want %v", rt, vt)
		}
	} else {
		t.Error("cannot parse seq and type")
	}
}

func TestIKey_EncodeDecode(t *testing.T) {
	keys := []string{"", "k", "hello", "longggggggggggggggggggggg"}
	seqs := []uint64{
		1, 2, 3,
		(1 << 8) - 1, 1 << 8, (1 << 8) + 1,
		(1 << 16) - 1, 1 << 16, (1 << 16) + 1,
		(1 << 32) - 1, 1 << 32, (1 << 32) + 1,
	}
	for _, key := range keys {
		for _, seq := range seqs {
			testSingleKey(t, key, seq, tVal)
			testSingleKey(t, "hello", 1, tDel)
		}
	}
}

func assertBytes(t *testing.T, want, got []byte) {
	if !bytes.Equal(got, want) {
		t.Errorf("assert failed, got %v, want %v", got, want)
	}
}

func TestIKeyShortSeparator(t *testing.T) {
	// When user keys are same
	assertBytes(t, ikey("foo", 100, tVal),
		shortSep(ikey("foo", 100, tVal),
			ikey("foo", 99, tVal)))
	assertBytes(t, ikey("foo", 100, tVal),
		shortSep(ikey("foo", 100, tVal),
			ikey("foo", 101, tVal)))
	assertBytes(t, ikey("foo", 100, tVal),
		shortSep(ikey("foo", 100, tVal),
			ikey("foo", 100, tVal)))
	assertBytes(t, ikey("foo", 100, tVal),
		shortSep(ikey("foo", 100, tVal),
			ikey("foo", 100, tDel)))

	// When user keys are misordered
	assertBytes(t, ikey("foo", 100, tVal),
		shortSep(ikey("foo", 100, tVal),
			ikey("bar", 99, tVal)))

	// When user keys are different, but correctly ordered
	assertBytes(t, ikey("g", uint64(kMaxSeq), tSeek),
		shortSep(ikey("foo", 100, tVal),
			ikey("hello", 200, tVal)))

	// When start user key is prefix of limit user key
	assertBytes(t, ikey("foo", 100, tVal),
		shortSep(ikey("foo", 100, tVal),
			ikey("foobar", 200, tVal)))

	// When limit user key is prefix of start user key
	assertBytes(t, ikey("foobar", 100, tVal),
		shortSep(ikey("foobar", 100, tVal),
			ikey("foo", 200, tVal)))
}

func TestIKeyShortestSuccessor(t *testing.T) {
	assertBytes(t, ikey("g", uint64(kMaxSeq), tSeek),
		shortSuccessor(ikey("foo", 100, tVal)))
	assertBytes(t, ikey("\xff\xff", 100, tVal),
		shortSuccessor(ikey("\xff\xff", 100, tVal)))
}<|MERGE_RESOLUTION|>--- conflicted
+++ resolved
@@ -15,13 +15,9 @@
 
 import (
 	"bytes"
-<<<<<<< HEAD
-	"github.com/syndtr/goleveldb/leveldb/comparer"
-=======
->>>>>>> a7e0161d
 	"testing"
 
-	"leveldb/comparer"
+	"github.com/syndtr/goleveldb/leveldb/comparer"
 )
 
 var icmp = &iComparer{comparer.BytesComparer{}}
