--- conflicted
+++ resolved
@@ -17,16 +17,6 @@
 	"sync/atomic"
 	"time"
 
-<<<<<<< HEAD
-	"github.com/FactomProject/goleveldb/leveldb/errors"
-	"github.com/FactomProject/goleveldb/leveldb/iterator"
-	"github.com/FactomProject/goleveldb/leveldb/journal"
-	"github.com/FactomProject/goleveldb/leveldb/memdb"
-	"github.com/FactomProject/goleveldb/leveldb/opt"
-	"github.com/FactomProject/goleveldb/leveldb/storage"
-	"github.com/FactomProject/goleveldb/leveldb/table"
-	"github.com/FactomProject/goleveldb/leveldb/util"
-=======
 	"github.com/syndtr/goleveldb/leveldb/errors"
 	"github.com/syndtr/goleveldb/leveldb/iterator"
 	"github.com/syndtr/goleveldb/leveldb/journal"
@@ -35,7 +25,6 @@
 	"github.com/syndtr/goleveldb/leveldb/storage"
 	"github.com/syndtr/goleveldb/leveldb/table"
 	"github.com/syndtr/goleveldb/leveldb/util"
->>>>>>> 23851d93
 )
 
 // DB is a LevelDB database.
@@ -47,16 +36,6 @@
 	s *session
 
 	// MemDB.
-<<<<<<< HEAD
-	memMu             sync.RWMutex
-	memPool           chan *memdb.DB
-	mem, frozenMem    *memDB
-	journal           *journal.Writer
-	journalWriter     storage.Writer
-	journalFile       storage.File
-	frozenJournalFile storage.File
-	frozenSeq         uint64
-=======
 	memMu           sync.RWMutex
 	memPool         chan *memdb.DB
 	mem, frozenMem  *memDB
@@ -65,7 +44,6 @@
 	journalFd       storage.FileDesc
 	frozenJournalFd storage.FileDesc
 	frozenSeq       uint64
->>>>>>> 23851d93
 
 	// Snapshot.
 	snapsMu   sync.Mutex
@@ -75,30 +53,13 @@
 	aliveSnaps, aliveIters int32
 
 	// Write.
-<<<<<<< HEAD
-	writeC       chan *Batch
-=======
 	batchPool    sync.Pool
 	writeMergeC  chan writeMerge
->>>>>>> 23851d93
 	writeMergedC chan bool
 	writeLockC   chan struct{}
 	writeAckC    chan error
 	writeDelay   time.Duration
 	writeDelayN  int
-<<<<<<< HEAD
-	journalC     chan *Batch
-	journalAckC  chan error
-
-	// Compaction.
-	tcompCmdC   chan cCmd
-	tcompPauseC chan chan<- struct{}
-	mcompCmdC   chan cCmd
-	compErrC    chan error
-	compPerErrC chan error
-	compErrSetC chan error
-	compStats   []cStats
-=======
 	tr           *Transaction
 
 	// Compaction.
@@ -112,7 +73,6 @@
 	compWriteLocking bool
 	compStats        cStats
 	memdbMaxLevel    int // For testing.
->>>>>>> 23851d93
 
 	// Close.
 	closeW sync.WaitGroup
@@ -133,20 +93,11 @@
 		// Snapshot
 		snapsList: list.New(),
 		// Write
-<<<<<<< HEAD
-		writeC:       make(chan *Batch),
-		writeMergedC: make(chan bool),
-		writeLockC:   make(chan struct{}, 1),
-		writeAckC:    make(chan error),
-		journalC:     make(chan *Batch),
-		journalAckC:  make(chan error),
-=======
 		batchPool:    sync.Pool{New: newBatch},
 		writeMergeC:  make(chan writeMerge),
 		writeMergedC: make(chan bool),
 		writeLockC:   make(chan struct{}, 1),
 		writeAckC:    make(chan error),
->>>>>>> 23851d93
 		// Compaction
 		tcompCmdC:   make(chan cCmd),
 		tcompPauseC: make(chan chan<- struct{}),
@@ -154,10 +105,6 @@
 		compErrC:    make(chan error),
 		compPerErrC: make(chan error),
 		compErrSetC: make(chan error),
-<<<<<<< HEAD
-		compStats:   make([]cStats, s.o.GetNumLevel()),
-=======
->>>>>>> 23851d93
 		// Close
 		closeC: make(chan struct{}),
 	}
@@ -186,29 +133,12 @@
 			return nil, err
 		}
 
-<<<<<<< HEAD
-	// Remove any obsolete files.
-	if err := db.checkAndCleanFiles(); err != nil {
-		// Close journal.
-		if db.journal != nil {
-			db.journal.Close()
-			db.journalWriter.Close()
-		}
-		return nil, err
-=======
->>>>>>> 23851d93
 	}
 
 	// Doesn't need to be included in the wait group.
 	go db.compactionError()
 	go db.mpoolDrain()
 
-<<<<<<< HEAD
-	db.closeW.Add(3)
-	go db.tCompaction()
-	go db.mCompaction()
-	go db.jWriter()
-=======
 	if readOnly {
 		db.SetReadOnly()
 	} else {
@@ -217,7 +147,6 @@
 		go db.mCompaction()
 		// go db.jWriter()
 	}
->>>>>>> 23851d93
 
 	s.logf("db@open done T·%v", time.Since(start))
 
@@ -231,17 +160,10 @@
 // os.ErrExist error.
 //
 // Open will return an error with type of ErrCorrupted if corruption
-<<<<<<< HEAD
-// detected in the DB. Corrupted DB can be recovered with Recover
-// function.
-//
-// The returned DB instance is goroutine-safe.
-=======
 // detected in the DB. Use errors.IsCorrupted to test whether an error is
 // due to corruption. Corrupted DB can be recovered with Recover function.
 //
 // The returned DB instance is safe for concurrent use.
->>>>>>> 23851d93
 // The DB must be closed after use, by calling Close method.
 func Open(stor storage.Storage, o *opt.Options) (db *DB, err error) {
 	s, err := newSession(stor, o)
@@ -278,15 +200,6 @@
 // os.ErrExist error.
 //
 // OpenFile uses standard file-system backed storage implementation as
-<<<<<<< HEAD
-// desribed in the leveldb/storage package.
-//
-// OpenFile will return an error with type of ErrCorrupted if corruption
-// detected in the DB. Corrupted DB can be recovered with Recover
-// function.
-//
-// The returned DB instance is goroutine-safe.
-=======
 // described in the leveldb/storage package.
 //
 // OpenFile will return an error with type of ErrCorrupted if corruption
@@ -294,7 +207,6 @@
 // due to corruption. Corrupted DB can be recovered with Recover function.
 //
 // The returned DB instance is safe for concurrent use.
->>>>>>> 23851d93
 // The DB must be closed after use, by calling Close method.
 func OpenFile(path string, o *opt.Options) (db *DB, err error) {
 	stor, err := storage.OpenFile(path, o.GetReadOnly())
@@ -315,11 +227,7 @@
 // The DB must already exist or it will returns an error.
 // Also, Recover will ignore ErrorIfMissing and ErrorIfExist options.
 //
-<<<<<<< HEAD
-// The returned DB instance is goroutine-safe.
-=======
 // The returned DB instance is safe for concurrent use.
->>>>>>> 23851d93
 // The DB must be closed after use, by calling Close method.
 func Recover(stor storage.Storage, o *opt.Options) (db *DB, err error) {
 	s, err := newSession(stor, o)
@@ -345,15 +253,6 @@
 // The DB must already exist or it will returns an error.
 // Also, Recover will ignore ErrorIfMissing and ErrorIfExist options.
 //
-<<<<<<< HEAD
-// RecoverFile uses standard file-system backed storage implementation as desribed
-// in the leveldb/storage package.
-//
-// The returned DB instance is goroutine-safe.
-// The DB must be closed after use, by calling Close method.
-func RecoverFile(path string, o *opt.Options) (db *DB, err error) {
-	stor, err := storage.OpenFile(path)
-=======
 // RecoverFile uses standard file-system backed storage implementation as described
 // in the leveldb/storage package.
 //
@@ -361,7 +260,6 @@
 // The DB must be closed after use, by calling Close method.
 func RecoverFile(path string, o *opt.Options) (db *DB, err error) {
 	stor, err := storage.OpenFile(path, false)
->>>>>>> 23851d93
 	if err != nil {
 		return
 	}
@@ -380,20 +278,11 @@
 	o.Strict &= ^opt.StrictReader
 
 	// Get all tables and sort it by file number.
-<<<<<<< HEAD
-	tableFiles_, err := s.getFiles(storage.TypeTable)
+	fds, err := s.stor.List(storage.TypeTable)
 	if err != nil {
 		return err
 	}
-	tableFiles := files(tableFiles_)
-	tableFiles.sort()
-=======
-	fds, err := s.stor.List(storage.TypeTable)
-	if err != nil {
-		return err
-	}
 	sortFds(fds)
->>>>>>> 23851d93
 
 	var (
 		maxSeq                                                            uint64
@@ -401,15 +290,6 @@
 
 		// We will drop corrupted table.
 		strict = o.GetStrict(opt.StrictRecovery)
-<<<<<<< HEAD
-
-		rec   = &sessionRecord{numLevel: o.GetNumLevel()}
-		bpool = util.NewBufferPool(o.GetBlockSize() + 5)
-	)
-	buildTable := func(iter iterator.Iterator) (tmp storage.File, size int64, err error) {
-		tmp = s.newTemp()
-		writer, err := tmp.Create()
-=======
 		noSync = o.GetNoSync()
 
 		rec   = &sessionRecord{}
@@ -418,20 +298,14 @@
 	buildTable := func(iter iterator.Iterator) (tmpFd storage.FileDesc, size int64, err error) {
 		tmpFd = s.newTemp()
 		writer, err := s.stor.Create(tmpFd)
->>>>>>> 23851d93
 		if err != nil {
 			return
 		}
 		defer func() {
 			writer.Close()
 			if err != nil {
-<<<<<<< HEAD
-				tmp.Remove()
-				tmp = nil
-=======
 				s.stor.Remove(tmpFd)
 				tmpFd = storage.FileDesc{}
->>>>>>> 23851d93
 			}
 		}()
 
@@ -439,11 +313,7 @@
 		tw := table.NewWriter(writer, o)
 		for iter.Next() {
 			key := iter.Key()
-<<<<<<< HEAD
-			if validIkey(key) {
-=======
 			if validInternalKey(key) {
->>>>>>> 23851d93
 				err = tw.Append(key, iter.Value())
 				if err != nil {
 					return
@@ -458,119 +328,12 @@
 		if err != nil {
 			return
 		}
-<<<<<<< HEAD
-		err = writer.Sync()
-		if err != nil {
-			return
-		}
-		size = int64(tw.BytesLen())
-		return
-	}
-	recoverTable := func(file storage.File) error {
-		s.logf("table@recovery recovering @%d", file.Num())
-		reader, err := file.Open()
-		if err != nil {
-			return err
-		}
-		var closed bool
-		defer func() {
-			if !closed {
-				reader.Close()
-			}
-		}()
-
-		// Get file size.
-		size, err := reader.Seek(0, 2)
-		if err != nil {
-			return err
-		}
-
-		var (
-			tSeq                                     uint64
-			tgoodKey, tcorruptedKey, tcorruptedBlock int
-			imin, imax                               []byte
-		)
-		tr, err := table.NewReader(reader, size, storage.NewFileInfo(file), nil, bpool, o)
-		if err != nil {
-			return err
-		}
-		iter := tr.NewIterator(nil, nil)
-		iter.(iterator.ErrorCallbackSetter).SetErrorCallback(func(err error) {
-			if errors.IsCorrupted(err) {
-				s.logf("table@recovery block corruption @%d %q", file.Num(), err)
-				tcorruptedBlock++
-			}
-		})
-
-		// Scan the table.
-		for iter.Next() {
-			key := iter.Key()
-			_, seq, _, kerr := parseIkey(key)
-			if kerr != nil {
-				tcorruptedKey++
-				continue
-=======
 		if !noSync {
 			err = writer.Sync()
 			if err != nil {
 				return
->>>>>>> 23851d93
-			}
-			tgoodKey++
-			if seq > tSeq {
-				tSeq = seq
-			}
-			if imin == nil {
-				imin = append([]byte{}, key...)
-			}
-			imax = append(imax[:0], key...)
-		}
-<<<<<<< HEAD
-		if err := iter.Error(); err != nil {
-			iter.Release()
-			return err
-		}
-		iter.Release()
-
-		goodKey += tgoodKey
-		corruptedKey += tcorruptedKey
-		corruptedBlock += tcorruptedBlock
-
-		if strict && (tcorruptedKey > 0 || tcorruptedBlock > 0) {
-			droppedTable++
-			s.logf("table@recovery dropped @%d Gk·%d Ck·%d Cb·%d S·%d Q·%d", file.Num(), tgoodKey, tcorruptedKey, tcorruptedBlock, size, tSeq)
-			return nil
-		}
-
-		if tgoodKey > 0 {
-			if tcorruptedKey > 0 || tcorruptedBlock > 0 {
-				// Rebuild the table.
-				s.logf("table@recovery rebuilding @%d", file.Num())
-				iter := tr.NewIterator(nil, nil)
-				tmp, newSize, err := buildTable(iter)
-				iter.Release()
-				if err != nil {
-					return err
-				}
-				closed = true
-				reader.Close()
-				if err := file.Replace(tmp); err != nil {
-					return err
-				}
-				size = newSize
-			}
-			if tSeq > maxSeq {
-				maxSeq = tSeq
-			}
-			recoveredKey += tgoodKey
-			// Add table to level 0.
-			rec.addTable(0, file.Num(), uint64(size), imin, imax)
-			s.logf("table@recovery recovered @%d Gk·%d Ck·%d Cb·%d S·%d Q·%d", file.Num(), tgoodKey, tcorruptedKey, tcorruptedBlock, size, tSeq)
-		} else {
-			droppedTable++
-			s.logf("table@recovery unrecoverable @%d Ck·%d Cb·%d S·%d", file.Num(), tcorruptedKey, tcorruptedBlock, size)
-		}
-=======
+			}
+		}
 		size = int64(tw.BytesLen())
 		return
 	}
@@ -673,22 +436,11 @@
 			droppedTable++
 			s.logf("table@recovery unrecoverable @%d Ck·%d Cb·%d S·%d", fd.Num, tcorruptedKey, tcorruptedBlock, size)
 		}
->>>>>>> 23851d93
 
 		return nil
 	}
 
 	// Recover all tables.
-<<<<<<< HEAD
-	if len(tableFiles) > 0 {
-		s.logf("table@recovery F·%d", len(tableFiles))
-
-		// Mark file number as used.
-		s.markFileNum(tableFiles[len(tableFiles)-1].Num())
-
-		for _, file := range tableFiles {
-			if err := recoverTable(file); err != nil {
-=======
 	if len(fds) > 0 {
 		s.logf("table@recovery F·%d", len(fds))
 
@@ -697,16 +449,11 @@
 
 		for _, fd := range fds {
 			if err := recoverTable(fd); err != nil {
->>>>>>> 23851d93
 				return err
 			}
 		}
 
-<<<<<<< HEAD
-		s.logf("table@recovery recovered F·%d N·%d Gk·%d Ck·%d Q·%d", len(tableFiles), recoveredKey, goodKey, corruptedKey, maxSeq)
-=======
 		s.logf("table@recovery recovered F·%d N·%d Gk·%d Ck·%d Q·%d", len(fds), recoveredKey, goodKey, corruptedKey, maxSeq)
->>>>>>> 23851d93
 	}
 
 	// Set sequence number.
@@ -722,128 +469,6 @@
 }
 
 func (db *DB) recoverJournal() error {
-<<<<<<< HEAD
-	// Get all tables and sort it by file number.
-	journalFiles_, err := db.s.getFiles(storage.TypeJournal)
-	if err != nil {
-		return err
-	}
-	journalFiles := files(journalFiles_)
-	journalFiles.sort()
-
-	// Discard older journal.
-	prev := -1
-	for i, file := range journalFiles {
-		if file.Num() >= db.s.stJournalNum {
-			if prev >= 0 {
-				i--
-				journalFiles[i] = journalFiles[prev]
-			}
-			journalFiles = journalFiles[i:]
-			break
-		} else if file.Num() == db.s.stPrevJournalNum {
-			prev = i
-		}
-	}
-
-	var jr *journal.Reader
-	var of storage.File
-	var mem *memdb.DB
-	batch := new(Batch)
-	cm := newCMem(db.s)
-	buf := new(util.Buffer)
-	// Options.
-	strict := db.s.o.GetStrict(opt.StrictJournal)
-	checksum := db.s.o.GetStrict(opt.StrictJournalChecksum)
-	writeBuffer := db.s.o.GetWriteBuffer()
-	recoverJournal := func(file storage.File) error {
-		db.logf("journal@recovery recovering @%d", file.Num())
-		reader, err := file.Open()
-		if err != nil {
-			return err
-		}
-		defer reader.Close()
-
-		// Create/reset journal reader instance.
-		if jr == nil {
-			jr = journal.NewReader(reader, dropper{db.s, file}, strict, checksum)
-		} else {
-			jr.Reset(reader, dropper{db.s, file}, strict, checksum)
-		}
-
-		// Flush memdb and remove obsolete journal file.
-		if of != nil {
-			if mem.Len() > 0 {
-				if err := cm.flush(mem, 0); err != nil {
-					return err
-				}
-			}
-			if err := cm.commit(file.Num(), db.seq); err != nil {
-				return err
-			}
-			cm.reset()
-			of.Remove()
-			of = nil
-		}
-
-		// Replay journal to memdb.
-		mem.Reset()
-		for {
-			r, err := jr.Next()
-			if err != nil {
-				if err == io.EOF {
-					break
-				}
-				return errors.SetFile(err, file)
-			}
-
-			buf.Reset()
-			if _, err := buf.ReadFrom(r); err != nil {
-				if err == io.ErrUnexpectedEOF {
-					// This is error returned due to corruption, with strict == false.
-					continue
-				} else {
-					return errors.SetFile(err, file)
-				}
-			}
-			if err := batch.memDecodeAndReplay(db.seq, buf.Bytes(), mem); err != nil {
-				if strict || !errors.IsCorrupted(err) {
-					return errors.SetFile(err, file)
-				} else {
-					db.s.logf("journal error: %v (skipped)", err)
-					// We won't apply sequence number as it might be corrupted.
-					continue
-				}
-			}
-
-			// Save sequence number.
-			db.seq = batch.seq + uint64(batch.Len())
-
-			// Flush it if large enough.
-			if mem.Size() >= writeBuffer {
-				if err := cm.flush(mem, 0); err != nil {
-					return err
-				}
-				mem.Reset()
-			}
-		}
-
-		of = file
-		return nil
-	}
-
-	// Recover all journals.
-	if len(journalFiles) > 0 {
-		db.logf("journal@recovery F·%d", len(journalFiles))
-
-		// Mark file number as used.
-		db.s.markFileNum(journalFiles[len(journalFiles)-1].Num())
-
-		mem = memdb.New(db.s.icmp, writeBuffer)
-		for _, file := range journalFiles {
-			if err := recoverJournal(file); err != nil {
-				return err
-=======
 	// Get all journals and sort it by file number.
 	rawFds, err := db.s.stor.List(storage.TypeJournal)
 	if err != nil {
@@ -967,22 +592,15 @@
 
 					mdb.Reset()
 				}
->>>>>>> 23851d93
 			}
 
 			fr.Close()
 			ofd = fd
 		}
 
-<<<<<<< HEAD
-		// Flush the last journal.
-		if mem.Len() > 0 {
-			if err := cm.flush(mem, 0); err != nil {
-=======
 		// Flush the last memdb.
 		if mdb.Len() > 0 {
 			if _, err := db.s.flushMemdb(rec, mdb, 0); err != nil {
->>>>>>> 23851d93
 				return err
 			}
 		}
@@ -994,15 +612,10 @@
 	}
 
 	// Commit.
-<<<<<<< HEAD
-	if err := cm.commit(db.journalFile.Num(), db.seq); err != nil {
-		// Close journal.
-=======
 	rec.setJournalNum(db.journalFd.Num)
 	rec.setSeqNum(db.seq)
 	if err := db.s.commit(rec); err != nil {
 		// Close journal on error.
->>>>>>> 23851d93
 		if db.journal != nil {
 			db.journal.Close()
 			db.journalWriter.Close()
@@ -1011,23 +624,13 @@
 	}
 
 	// Remove the last obsolete journal file.
-<<<<<<< HEAD
-	if of != nil {
-		of.Remove()
-=======
 	if !ofd.Zero() {
 		db.s.stor.Remove(ofd)
->>>>>>> 23851d93
 	}
 
 	return nil
 }
 
-<<<<<<< HEAD
-func (db *DB) get(key []byte, seq uint64, ro *opt.ReadOptions) (value []byte, err error) {
-	ikey := newIkey(key, seq, ktSeek)
-
-=======
 func (db *DB) recoverJournalRO() error {
 	// Get all journals and sort it by file number.
 	rawFds, err := db.s.stor.List(storage.TypeJournal)
@@ -1157,7 +760,6 @@
 		}
 	}
 
->>>>>>> 23851d93
 	em, fm := db.getMems()
 	for _, m := range [...]*memDB{em, fm} {
 		if m == nil {
@@ -1165,70 +767,6 @@
 		}
 		defer m.decref()
 
-<<<<<<< HEAD
-		mk, mv, me := m.mdb.Find(ikey)
-		if me == nil {
-			ukey, _, kt, kerr := parseIkey(mk)
-			if kerr != nil {
-				// Shouldn't have had happen.
-				panic(kerr)
-			}
-			if db.s.icmp.uCompare(ukey, key) == 0 {
-				if kt == ktDel {
-					return nil, ErrNotFound
-				}
-				return append([]byte{}, mv...), nil
-			}
-		} else if me != ErrNotFound {
-			return nil, me
-		}
-	}
-
-	v := db.s.version()
-	value, cSched, err := v.get(ikey, ro, false)
-	v.release()
-	if cSched {
-		// Trigger table compaction.
-		db.compSendTrigger(db.tcompCmdC)
-	}
-	return
-}
-
-func (db *DB) has(key []byte, seq uint64, ro *opt.ReadOptions) (ret bool, err error) {
-	ikey := newIkey(key, seq, ktSeek)
-
-	em, fm := db.getMems()
-	for _, m := range [...]*memDB{em, fm} {
-		if m == nil {
-			continue
-		}
-		defer m.decref()
-
-		mk, _, me := m.mdb.Find(ikey)
-		if me == nil {
-			ukey, _, kt, kerr := parseIkey(mk)
-			if kerr != nil {
-				// Shouldn't have had happen.
-				panic(kerr)
-			}
-			if db.s.icmp.uCompare(ukey, key) == 0 {
-				if kt == ktDel {
-					return false, nil
-				}
-				return true, nil
-			}
-		} else if me != ErrNotFound {
-			return false, me
-		}
-	}
-
-	v := db.s.version()
-	_, cSched, err := v.get(ikey, ro, true)
-	v.release()
-	if cSched {
-		// Trigger table compaction.
-		db.compSendTrigger(db.tcompCmdC)
-=======
 		if ok, mv, me := memGet(m.DB, ikey, db.s.icmp); ok {
 			return append([]byte{}, mv...), me
 		}
@@ -1278,7 +816,6 @@
 	if cSched {
 		// Trigger table compaction.
 		db.compTrigger(db.tcompCmdC)
->>>>>>> 23851d93
 	}
 	if err == nil {
 		ret = true
@@ -1302,11 +839,7 @@
 
 	se := db.acquireSnapshot()
 	defer db.releaseSnapshot(se)
-<<<<<<< HEAD
-	return db.get(key, se.seq, ro)
-=======
 	return db.get(nil, nil, key, se.seq, ro)
->>>>>>> 23851d93
 }
 
 // Has returns true if the DB does contains the given key.
@@ -1320,11 +853,7 @@
 
 	se := db.acquireSnapshot()
 	defer db.releaseSnapshot(se)
-<<<<<<< HEAD
-	return db.has(key, se.seq, ro)
-=======
 	return db.has(nil, nil, key, se.seq, ro)
->>>>>>> 23851d93
 }
 
 // NewIterator returns an iterator for the latest snapshot of the
@@ -1352,11 +881,7 @@
 	defer db.releaseSnapshot(se)
 	// Iterator holds 'version' lock, 'version' is immutable so snapshot
 	// can be released after iterator created.
-<<<<<<< HEAD
-	return db.newIterator(se.seq, slice, ro)
-=======
 	return db.newIterator(nil, nil, se.seq, slice, ro)
->>>>>>> 23851d93
 }
 
 // GetSnapshot returns a latest snapshot of the underlying DB. A snapshot
@@ -1412,13 +937,8 @@
 		var level uint
 		var rest string
 		n, _ := fmt.Sscanf(p[len(numFilesPrefix):], "%d%s", &level, &rest)
-<<<<<<< HEAD
-		if n != 1 || int(level) >= db.s.o.GetNumLevel() {
-			err = errors.New("leveldb: GetProperty: invalid property: " + name)
-=======
 		if n != 1 {
 			err = ErrNotFound
->>>>>>> 23851d93
 		} else {
 			value = fmt.Sprint(v.tLen(int(level)))
 		}
@@ -1426,13 +946,8 @@
 		value = "Compactions\n" +
 			" Level |   Tables   |    Size(MB)   |    Time(sec)  |    Read(MB)   |   Write(MB)\n" +
 			"-------+------------+---------------+---------------+---------------+---------------\n"
-<<<<<<< HEAD
-		for level, tables := range v.tables {
-			duration, read, write := db.compStats[level].get()
-=======
 		for level, tables := range v.levels {
 			duration, read, write := db.compStats.getStat(level)
->>>>>>> 23851d93
 			if len(tables) == 0 && duration == 0 {
 				continue
 			}
@@ -1441,17 +956,10 @@
 				float64(read)/1048576.0, float64(write)/1048576.0)
 		}
 	case p == "sstables":
-<<<<<<< HEAD
-		for level, tables := range v.tables {
-			value += fmt.Sprintf("--- level %d ---\n", level)
-			for _, t := range tables {
-				value += fmt.Sprintf("%d:%d[%q .. %q]\n", t.file.Num(), t.size, t.imin, t.imax)
-=======
 		for level, tables := range v.levels {
 			value += fmt.Sprintf("--- level %d ---\n", level)
 			for _, t := range tables {
 				value += fmt.Sprintf("%d:%d[%q .. %q]\n", t.fd.Num, t.size, t.imin, t.imax)
->>>>>>> 23851d93
 			}
 		}
 	case p == "blockpool":
@@ -1491,13 +999,8 @@
 
 	sizes := make(Sizes, 0, len(ranges))
 	for _, r := range ranges {
-<<<<<<< HEAD
-		imin := newIkey(r.Start, kMaxSeq, ktSeek)
-		imax := newIkey(r.Limit, kMaxSeq, ktSeek)
-=======
 		imin := makeInternalKey(nil, r.Start, keyMaxSeq, keyTypeSeek)
 		imax := makeInternalKey(nil, r.Limit, keyMaxSeq, keyTypeSeek)
->>>>>>> 23851d93
 		start, err := v.offsetOf(imin)
 		if err != nil {
 			return nil, err
@@ -1516,13 +1019,8 @@
 	return sizes, nil
 }
 
-<<<<<<< HEAD
-// Close closes the DB. This will also releases any outstanding snapshot and
-// abort any in-flight compaction.
-=======
 // Close closes the DB. This will also releases any outstanding snapshot,
 // abort any in-flight compaction and discard open transaction.
->>>>>>> 23851d93
 //
 // It is not safe to close a DB until all outstanding iterators are released.
 // It is valid to call Close multiple times. Other methods should not be
@@ -1542,39 +1040,14 @@
 	var err error
 	select {
 	case err = <-db.compErrC:
-<<<<<<< HEAD
-=======
 		if err == ErrReadOnly {
 			err = nil
 		}
->>>>>>> 23851d93
 	default:
 	}
 
 	// Signal all goroutines.
 	close(db.closeC)
-<<<<<<< HEAD
-
-	// Wait for all gorotines to exit.
-	db.closeW.Wait()
-
-	// Lock writer and closes journal.
-	db.writeLockC <- struct{}{}
-	if db.journal != nil {
-		db.journal.Close()
-		db.journalWriter.Close()
-	}
-
-	if db.writeDelayN > 0 {
-		db.logf("db@write was delayed N·%d T·%v", db.writeDelayN, db.writeDelay)
-	}
-
-	// Close session.
-	db.s.close()
-	db.logf("db@close done T·%v", time.Since(start))
-	db.s.release()
-
-=======
 
 	// Discard open transaction.
 	if db.tr != nil {
@@ -1604,7 +1077,6 @@
 	db.logf("db@close done T·%v", time.Since(start))
 	db.s.release()
 
->>>>>>> 23851d93
 	if db.closer != nil {
 		if err1 := db.closer.Close(); err == nil {
 			err = err1
@@ -1612,20 +1084,8 @@
 		db.closer = nil
 	}
 
-<<<<<<< HEAD
-	// NIL'ing pointers.
-	db.s = nil
-	db.mem = nil
-	db.frozenMem = nil
-	db.journal = nil
-	db.journalWriter = nil
-	db.journalFile = nil
-	db.frozenJournalFile = nil
-	db.closer = nil
-=======
 	// Clear memdbs.
 	db.clearMems()
->>>>>>> 23851d93
 
 	return err
 }