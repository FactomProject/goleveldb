// Copyright (c) 2012, Suryandaru Triandana <syndtr@gmail.com>
// All rights reserved.
//
// Use of this source code is governed by a BSD-style license that can be
// found in the LICENSE file.

package leveldb

import (
	"time"

<<<<<<< HEAD
	"github.com/FactomProject/goleveldb/leveldb/memdb"
	"github.com/FactomProject/goleveldb/leveldb/opt"
	"github.com/FactomProject/goleveldb/leveldb/util"
)

func (db *DB) writeJournal(b *Batch) error {
	w, err := db.journal.Next()
=======
	"github.com/syndtr/goleveldb/leveldb/memdb"
	"github.com/syndtr/goleveldb/leveldb/opt"
	"github.com/syndtr/goleveldb/leveldb/util"
)

func (db *DB) writeJournal(batches []*Batch, seq uint64, sync bool) error {
	wr, err := db.journal.Next()
>>>>>>> 23851d93
	if err != nil {
		return err
	}
	if err := writeBatchesWithHeader(wr, batches, seq); err != nil {
		return err
	}
	if err := db.journal.Flush(); err != nil {
		return err
	}
<<<<<<< HEAD
	if b.sync {
=======
	if sync {
>>>>>>> 23851d93
		return db.journalWriter.Sync()
	}
	return nil
}

<<<<<<< HEAD
func (db *DB) jWriter() {
	defer db.closeW.Done()
	for {
		select {
		case b := <-db.journalC:
			if b != nil {
				db.journalAckC <- db.writeJournal(b)
			}
		case _, _ = <-db.closeC:
			return
		}
=======
func (db *DB) rotateMem(n int, wait bool) (mem *memDB, err error) {
	// Wait for pending memdb compaction.
	err = db.compTriggerWait(db.mcompCmdC)
	if err != nil {
		return
>>>>>>> 23851d93
	}

<<<<<<< HEAD
func (db *DB) rotateMem(n int) (mem *memDB, err error) {
	// Wait for pending memdb compaction.
	err = db.compSendIdle(db.mcompCmdC)
=======
	// Create new memdb and journal.
	mem, err = db.newMem(n)
>>>>>>> 23851d93
	if err != nil {
		return
	}

<<<<<<< HEAD
	// Create new memdb and journal.
	mem, err = db.newMem(n)
	if err != nil {
		return
	}

	// Schedule memdb compaction.
	db.compSendTrigger(db.mcompCmdC)
	return
}

func (db *DB) flush(n int) (mem *memDB, nn int, err error) {
	delayed := false
	flush := func() (retry bool) {
		v := db.s.version()
		defer v.release()
		mem = db.getEffectiveMem()
		defer func() {
			if retry {
				mem.decref()
				mem = nil
			}
		}()
		nn = mem.mdb.Free()
		switch {
		case v.tLen(0) >= db.s.o.GetWriteL0SlowdownTrigger() && !delayed:
			delayed = true
			time.Sleep(time.Millisecond)
		case nn >= n:
			return false
		case v.tLen(0) >= db.s.o.GetWriteL0PauseTrigger():
			delayed = true
			err = db.compSendIdle(db.tcompCmdC)
=======
	// Schedule memdb compaction.
	if wait {
		err = db.compTriggerWait(db.mcompCmdC)
	} else {
		db.compTrigger(db.mcompCmdC)
	}
	return
}

func (db *DB) flush(n int) (mdb *memDB, mdbFree int, err error) {
	delayed := false
	slowdownTrigger := db.s.o.GetWriteL0SlowdownTrigger()
	pauseTrigger := db.s.o.GetWriteL0PauseTrigger()
	flush := func() (retry bool) {
		mdb = db.getEffectiveMem()
		if mdb == nil {
			err = ErrClosed
			return false
		}
		defer func() {
			if retry {
				mdb.decref()
				mdb = nil
			}
		}()
		tLen := db.s.tLen(0)
		mdbFree = mdb.Free()
		switch {
		case tLen >= slowdownTrigger && !delayed:
			delayed = true
			time.Sleep(time.Millisecond)
		case mdbFree >= n:
			return false
		case tLen >= pauseTrigger:
			delayed = true
			err = db.compTriggerWait(db.tcompCmdC)
>>>>>>> 23851d93
			if err != nil {
				return false
			}
		default:
			// Allow memdb to grow if it has no entry.
<<<<<<< HEAD
			if mem.mdb.Len() == 0 {
				nn = n
			} else {
				mem.decref()
				mem, err = db.rotateMem(n)
				if err == nil {
					nn = mem.mdb.Free()
				} else {
					nn = 0
=======
			if mdb.Len() == 0 {
				mdbFree = n
			} else {
				mdb.decref()
				mdb, err = db.rotateMem(n, false)
				if err == nil {
					mdbFree = mdb.Free()
				} else {
					mdbFree = 0
>>>>>>> 23851d93
				}
			}
			return false
		}
		return true
	}
	start := time.Now()
	for flush() {
	}
	if delayed {
		db.writeDelay += time.Since(start)
		db.writeDelayN++
	} else if db.writeDelayN > 0 {
		db.logf("db@write was delayed N·%d T·%v", db.writeDelayN, db.writeDelay)
		db.writeDelay = 0
		db.writeDelayN = 0
	}
	return
}

<<<<<<< HEAD
// Write apply the given batch to the DB. The batch will be applied
// sequentially.
//
// It is safe to modify the contents of the arguments after Write returns.
func (db *DB) Write(b *Batch, wo *opt.WriteOptions) (err error) {
	err = db.ok()
	if err != nil || b == nil || b.Len() == 0 {
		return
=======
type writeMerge struct {
	sync       bool
	batch      *Batch
	keyType    keyType
	key, value []byte
}

func (db *DB) unlockWrite(overflow bool, merged int, err error) {
	for i := 0; i < merged; i++ {
		db.writeAckC <- err
>>>>>>> 23851d93
	}
	if overflow {
		// Pass lock to the next write (that failed to merge).
		db.writeMergedC <- false
	} else {
		// Release lock.
		<-db.writeLockC
	}
}

// ourBatch if defined should equal with batch.
func (db *DB) writeLocked(batch, ourBatch *Batch, merge, sync bool) error {
	// Try to flush memdb. This method would also trying to throttle writes
	// if it is too fast and compaction cannot catch-up.
	mdb, mdbFree, err := db.flush(batch.internalLen)
	if err != nil {
		db.unlockWrite(false, 0, err)
		return err
	}
	defer mdb.decref()

<<<<<<< HEAD
	// The write happen synchronously.
	select {
	case db.writeC <- b:
		if <-db.writeMergedC {
			return <-db.writeAckC
		}
	case db.writeLockC <- struct{}{}:
	case err = <-db.compPerErrC:
		return
	case _, _ = <-db.closeC:
		return ErrClosed
	}

	merged := 0
	danglingMerge := false
	defer func() {
		if danglingMerge {
			db.writeMergedC <- false
		} else {
			<-db.writeLockC
		}
		for i := 0; i < merged; i++ {
			db.writeAckC <- err
=======
	var (
		overflow bool
		merged   int
		batches  = []*Batch{batch}
	)

	if merge {
		// Merge limit.
		var mergeLimit int
		if batch.internalLen > 128<<10 {
			mergeLimit = (1 << 20) - batch.internalLen
		} else {
			mergeLimit = 128 << 10
		}
		mergeCap := mdbFree - batch.internalLen
		if mergeLimit > mergeCap {
			mergeLimit = mergeCap
		}

	merge:
		for mergeLimit > 0 {
			select {
			case incoming := <-db.writeMergeC:
				if incoming.batch != nil {
					// Merge batch.
					if incoming.batch.internalLen > mergeLimit {
						overflow = true
						break merge
					}
					batches = append(batches, incoming.batch)
					mergeLimit -= incoming.batch.internalLen
				} else {
					// Merge put.
					internalLen := len(incoming.key) + len(incoming.value) + 8
					if internalLen > mergeLimit {
						overflow = true
						break merge
					}
					if ourBatch == nil {
						ourBatch = db.batchPool.Get().(*Batch)
						ourBatch.Reset()
						batches = append(batches, ourBatch)
					}
					// We can use same batch since concurrent write doesn't
					// guarantee write order.
					ourBatch.appendRec(incoming.keyType, incoming.key, incoming.value)
					mergeLimit -= internalLen
				}
				sync = sync || incoming.sync
				merged++
				db.writeMergedC <- true

			default:
				break merge
			}
		}
	}

	// Seq number.
	seq := db.seq + 1

	// Write journal.
	if err := db.writeJournal(batches, seq, sync); err != nil {
		db.unlockWrite(overflow, merged, err)
		return err
	}

	// Put batches.
	for _, batch := range batches {
		if err := batch.putMem(seq, mdb.DB); err != nil {
			panic(err)
>>>>>>> 23851d93
		}
		seq += uint64(batch.Len())
	}

<<<<<<< HEAD
	mem, memFree, err := db.flush(b.size())
	if err != nil {
		return
=======
	// Incr seq number.
	db.addSeq(uint64(batchesLen(batches)))

	// Rotate memdb if it's reach the threshold.
	if batch.internalLen >= mdbFree {
		db.rotateMem(0, false)
>>>>>>> 23851d93
	}
	defer mem.decref()

	db.unlockWrite(overflow, merged, nil)
	return nil
}

// Write apply the given batch to the DB. The batch records will be applied
// sequentially. Write might be used concurrently, when used concurrently and
// batch is small enough, write will try to merge the batches. Set NoWriteMerge
// option to true to disable write merge.
//
// It is safe to modify the contents of the arguments after Write returns but
// not before. Write will not modify content of the batch.
func (db *DB) Write(batch *Batch, wo *opt.WriteOptions) error {
	if err := db.ok(); err != nil || batch == nil || batch.Len() == 0 {
		return err
	}
	m = minInt(m, memFree)

<<<<<<< HEAD
	// Merge with other batch.
drain:
	for b.size() < m && !b.sync {
		select {
		case nb := <-db.writeC:
			if b.size()+nb.size() <= m {
				b.append(nb)
				db.writeMergedC <- true
				merged++
			} else {
				danglingMerge = true
				break drain
			}
		default:
			break drain
=======
	// If the batch size is larger than write buffer, it may justified to write
	// using transaction instead. Using transaction the batch will be written
	// into tables directly, skipping the journaling.
	if batch.internalLen > db.s.o.GetWriteBuffer() && !db.s.o.GetDisableLargeBatchTransaction() {
		tr, err := db.OpenTransaction()
		if err != nil {
			return err
		}
		if err := tr.Write(batch, wo); err != nil {
			tr.Discard()
			return err
>>>>>>> 23851d93
		}
		return tr.Commit()
	}

<<<<<<< HEAD
	// Set batch first seq number relative from last seq.
	b.seq = db.seq + 1
=======
	merge := !wo.GetNoWriteMerge() && !db.s.o.GetNoWriteMerge()
	sync := wo.GetSync() && !db.s.o.GetNoSync()
>>>>>>> 23851d93

	// Acquire write lock.
	if merge {
		select {
<<<<<<< HEAD
		case db.journalC <- b:
			// Write into memdb
			if berr := b.memReplay(mem.mdb); berr != nil {
				panic(berr)
			}
		case err = <-db.compPerErrC:
			return
		case _, _ = <-db.closeC:
			err = ErrClosed
			return
=======
		case db.writeMergeC <- writeMerge{sync: sync, batch: batch}:
			if <-db.writeMergedC {
				// Write is merged.
				return <-db.writeAckC
			}
			// Write is not merged, the write lock is handed to us. Continue.
		case db.writeLockC <- struct{}{}:
			// Write lock acquired.
		case err := <-db.compPerErrC:
			// Compaction error.
			return err
		case <-db.closeC:
			// Closed
			return ErrClosed
>>>>>>> 23851d93
		}
	} else {
		select {
<<<<<<< HEAD
		case err = <-db.journalAckC:
			if err != nil {
				// Revert memdb if error detected
				if berr := b.revertMemReplay(mem.mdb); berr != nil {
					panic(berr)
				}
				return
			}
		case _, _ = <-db.closeC:
			err = ErrClosed
			return
		}
	} else {
		err = db.writeJournal(b)
		if err != nil {
			return
		}
		if berr := b.memReplay(mem.mdb); berr != nil {
			panic(berr)
		}
	}

	// Set last seq number.
	db.addSeq(uint64(b.Len()))

	if b.size() >= memFree {
		db.rotateMem(0)
	}
	return
=======
		case db.writeLockC <- struct{}{}:
			// Write lock acquired.
		case err := <-db.compPerErrC:
			// Compaction error.
			return err
		case <-db.closeC:
			// Closed
			return ErrClosed
		}
	}

	return db.writeLocked(batch, nil, merge, sync)
}

func (db *DB) putRec(kt keyType, key, value []byte, wo *opt.WriteOptions) error {
	if err := db.ok(); err != nil {
		return err
	}

	merge := !wo.GetNoWriteMerge() && !db.s.o.GetNoWriteMerge()
	sync := wo.GetSync() && !db.s.o.GetNoSync()

	// Acquire write lock.
	if merge {
		select {
		case db.writeMergeC <- writeMerge{sync: sync, keyType: kt, key: key, value: value}:
			if <-db.writeMergedC {
				// Write is merged.
				return <-db.writeAckC
			}
			// Write is not merged, the write lock is handed to us. Continue.
		case db.writeLockC <- struct{}{}:
			// Write lock acquired.
		case err := <-db.compPerErrC:
			// Compaction error.
			return err
		case <-db.closeC:
			// Closed
			return ErrClosed
		}
	} else {
		select {
		case db.writeLockC <- struct{}{}:
			// Write lock acquired.
		case err := <-db.compPerErrC:
			// Compaction error.
			return err
		case <-db.closeC:
			// Closed
			return ErrClosed
		}
	}

	batch := db.batchPool.Get().(*Batch)
	batch.Reset()
	batch.appendRec(kt, key, value)
	return db.writeLocked(batch, batch, merge, sync)
>>>>>>> 23851d93
}

// Put sets the value for the given key. It overwrites any previous value
// for that key; a DB is not a multi-map. Write merge also applies for Put, see
// Write.
//
<<<<<<< HEAD
// It is safe to modify the contents of the arguments after Put returns.
func (db *DB) Put(key, value []byte, wo *opt.WriteOptions) error {
	b := new(Batch)
	b.Put(key, value)
	return db.Write(b, wo)
=======
// It is safe to modify the contents of the arguments after Put returns but not
// before.
func (db *DB) Put(key, value []byte, wo *opt.WriteOptions) error {
	return db.putRec(keyTypeVal, key, value, wo)
>>>>>>> 23851d93
}

// Delete deletes the value for the given key. Delete will not returns error if
// key doesn't exist. Write merge also applies for Delete, see Write.
//
<<<<<<< HEAD
// It is safe to modify the contents of the arguments after Delete returns.
func (db *DB) Delete(key []byte, wo *opt.WriteOptions) error {
	b := new(Batch)
	b.Delete(key)
	return db.Write(b, wo)
=======
// It is safe to modify the contents of the arguments after Delete returns but
// not before.
func (db *DB) Delete(key []byte, wo *opt.WriteOptions) error {
	return db.putRec(keyTypeDel, key, nil, wo)
>>>>>>> 23851d93
}

func isMemOverlaps(icmp *iComparer, mem *memdb.DB, min, max []byte) bool {
	iter := mem.NewIterator(nil)
	defer iter.Release()
<<<<<<< HEAD
	return (max == nil || (iter.First() && icmp.uCompare(max, iKey(iter.Key()).ukey()) >= 0)) &&
		(min == nil || (iter.Last() && icmp.uCompare(min, iKey(iter.Key()).ukey()) <= 0))
=======
	return (max == nil || (iter.First() && icmp.uCompare(max, internalKey(iter.Key()).ukey()) >= 0)) &&
		(min == nil || (iter.Last() && icmp.uCompare(min, internalKey(iter.Key()).ukey()) <= 0))
>>>>>>> 23851d93
}

// CompactRange compacts the underlying DB for the given key range.
// In particular, deleted and overwritten versions are discarded,
// and the data is rearranged to reduce the cost of operations
// needed to access the data. This operation should typically only
// be invoked by users who understand the underlying implementation.
//
// A nil Range.Start is treated as a key before all keys in the DB.
// And a nil Range.Limit is treated as a key after all keys in the DB.
// Therefore if both is nil then it will compact entire DB.
func (db *DB) CompactRange(r util.Range) error {
	if err := db.ok(); err != nil {
		return err
	}

	// Lock writer.
	select {
	case db.writeLockC <- struct{}{}:
	case err := <-db.compPerErrC:
		return err
<<<<<<< HEAD
	case _, _ = <-db.closeC:
=======
	case <-db.closeC:
>>>>>>> 23851d93
		return ErrClosed
	}

	// Check for overlaps in memdb.
<<<<<<< HEAD
	mem := db.getEffectiveMem()
	defer mem.decref()
	if isMemOverlaps(db.s.icmp, mem.mdb, r.Start, r.Limit) {
		// Memdb compaction.
		if _, err := db.rotateMem(0); err != nil {
=======
	mdb := db.getEffectiveMem()
	if mdb == nil {
		return ErrClosed
	}
	defer mdb.decref()
	if isMemOverlaps(db.s.icmp, mdb.DB, r.Start, r.Limit) {
		// Memdb compaction.
		if _, err := db.rotateMem(0, false); err != nil {
>>>>>>> 23851d93
			<-db.writeLockC
			return err
		}
		<-db.writeLockC
<<<<<<< HEAD
		if err := db.compSendIdle(db.mcompCmdC); err != nil {
=======
		if err := db.compTriggerWait(db.mcompCmdC); err != nil {
>>>>>>> 23851d93
			return err
		}
	} else {
		<-db.writeLockC
	}

	// Table compaction.
<<<<<<< HEAD
	return db.compSendRange(db.tcompCmdC, -1, r.Start, r.Limit)
=======
	return db.compTriggerRange(db.tcompCmdC, -1, r.Start, r.Limit)
}

// SetReadOnly makes DB read-only. It will stay read-only until reopened.
func (db *DB) SetReadOnly() error {
	if err := db.ok(); err != nil {
		return err
	}

	// Lock writer.
	select {
	case db.writeLockC <- struct{}{}:
		db.compWriteLocking = true
	case err := <-db.compPerErrC:
		return err
	case <-db.closeC:
		return ErrClosed
	}

	// Set compaction read-only.
	select {
	case db.compErrSetC <- ErrReadOnly:
	case perr := <-db.compPerErrC:
		return perr
	case <-db.closeC:
		return ErrClosed
	}

	return nil
>>>>>>> 23851d93
}<|MERGE_RESOLUTION|>--- conflicted
+++ resolved
@@ -9,15 +9,6 @@
 import (
 	"time"
 
-<<<<<<< HEAD
-	"github.com/FactomProject/goleveldb/leveldb/memdb"
-	"github.com/FactomProject/goleveldb/leveldb/opt"
-	"github.com/FactomProject/goleveldb/leveldb/util"
-)
-
-func (db *DB) writeJournal(b *Batch) error {
-	w, err := db.journal.Next()
-=======
 	"github.com/syndtr/goleveldb/leveldb/memdb"
 	"github.com/syndtr/goleveldb/leveldb/opt"
 	"github.com/syndtr/goleveldb/leveldb/util"
@@ -25,7 +16,6 @@
 
 func (db *DB) writeJournal(batches []*Batch, seq uint64, sync bool) error {
 	wr, err := db.journal.Next()
->>>>>>> 23851d93
 	if err != nil {
 		return err
 	}
@@ -35,84 +25,25 @@
 	if err := db.journal.Flush(); err != nil {
 		return err
 	}
-<<<<<<< HEAD
-	if b.sync {
-=======
 	if sync {
->>>>>>> 23851d93
 		return db.journalWriter.Sync()
 	}
 	return nil
 }
 
-<<<<<<< HEAD
-func (db *DB) jWriter() {
-	defer db.closeW.Done()
-	for {
-		select {
-		case b := <-db.journalC:
-			if b != nil {
-				db.journalAckC <- db.writeJournal(b)
-			}
-		case _, _ = <-db.closeC:
-			return
-		}
-=======
 func (db *DB) rotateMem(n int, wait bool) (mem *memDB, err error) {
 	// Wait for pending memdb compaction.
 	err = db.compTriggerWait(db.mcompCmdC)
 	if err != nil {
 		return
->>>>>>> 23851d93
-	}
-
-<<<<<<< HEAD
-func (db *DB) rotateMem(n int) (mem *memDB, err error) {
-	// Wait for pending memdb compaction.
-	err = db.compSendIdle(db.mcompCmdC)
-=======
-	// Create new memdb and journal.
-	mem, err = db.newMem(n)
->>>>>>> 23851d93
-	if err != nil {
-		return
-	}
-
-<<<<<<< HEAD
+	}
+
 	// Create new memdb and journal.
 	mem, err = db.newMem(n)
 	if err != nil {
 		return
 	}
 
-	// Schedule memdb compaction.
-	db.compSendTrigger(db.mcompCmdC)
-	return
-}
-
-func (db *DB) flush(n int) (mem *memDB, nn int, err error) {
-	delayed := false
-	flush := func() (retry bool) {
-		v := db.s.version()
-		defer v.release()
-		mem = db.getEffectiveMem()
-		defer func() {
-			if retry {
-				mem.decref()
-				mem = nil
-			}
-		}()
-		nn = mem.mdb.Free()
-		switch {
-		case v.tLen(0) >= db.s.o.GetWriteL0SlowdownTrigger() && !delayed:
-			delayed = true
-			time.Sleep(time.Millisecond)
-		case nn >= n:
-			return false
-		case v.tLen(0) >= db.s.o.GetWriteL0PauseTrigger():
-			delayed = true
-			err = db.compSendIdle(db.tcompCmdC)
-=======
 	// Schedule memdb compaction.
 	if wait {
 		err = db.compTriggerWait(db.mcompCmdC)
@@ -149,23 +80,11 @@
 		case tLen >= pauseTrigger:
 			delayed = true
 			err = db.compTriggerWait(db.tcompCmdC)
->>>>>>> 23851d93
 			if err != nil {
 				return false
 			}
 		default:
 			// Allow memdb to grow if it has no entry.
-<<<<<<< HEAD
-			if mem.mdb.Len() == 0 {
-				nn = n
-			} else {
-				mem.decref()
-				mem, err = db.rotateMem(n)
-				if err == nil {
-					nn = mem.mdb.Free()
-				} else {
-					nn = 0
-=======
 			if mdb.Len() == 0 {
 				mdbFree = n
 			} else {
@@ -175,7 +94,6 @@
 					mdbFree = mdb.Free()
 				} else {
 					mdbFree = 0
->>>>>>> 23851d93
 				}
 			}
 			return false
@@ -196,16 +114,6 @@
 	return
 }
 
-<<<<<<< HEAD
-// Write apply the given batch to the DB. The batch will be applied
-// sequentially.
-//
-// It is safe to modify the contents of the arguments after Write returns.
-func (db *DB) Write(b *Batch, wo *opt.WriteOptions) (err error) {
-	err = db.ok()
-	if err != nil || b == nil || b.Len() == 0 {
-		return
-=======
 type writeMerge struct {
 	sync       bool
 	batch      *Batch
@@ -216,7 +124,6 @@
 func (db *DB) unlockWrite(overflow bool, merged int, err error) {
 	for i := 0; i < merged; i++ {
 		db.writeAckC <- err
->>>>>>> 23851d93
 	}
 	if overflow {
 		// Pass lock to the next write (that failed to merge).
@@ -238,31 +145,6 @@
 	}
 	defer mdb.decref()
 
-<<<<<<< HEAD
-	// The write happen synchronously.
-	select {
-	case db.writeC <- b:
-		if <-db.writeMergedC {
-			return <-db.writeAckC
-		}
-	case db.writeLockC <- struct{}{}:
-	case err = <-db.compPerErrC:
-		return
-	case _, _ = <-db.closeC:
-		return ErrClosed
-	}
-
-	merged := 0
-	danglingMerge := false
-	defer func() {
-		if danglingMerge {
-			db.writeMergedC <- false
-		} else {
-			<-db.writeLockC
-		}
-		for i := 0; i < merged; i++ {
-			db.writeAckC <- err
-=======
 	var (
 		overflow bool
 		merged   int
@@ -334,25 +216,17 @@
 	for _, batch := range batches {
 		if err := batch.putMem(seq, mdb.DB); err != nil {
 			panic(err)
->>>>>>> 23851d93
 		}
 		seq += uint64(batch.Len())
 	}
 
-<<<<<<< HEAD
-	mem, memFree, err := db.flush(b.size())
-	if err != nil {
-		return
-=======
 	// Incr seq number.
 	db.addSeq(uint64(batchesLen(batches)))
 
 	// Rotate memdb if it's reach the threshold.
 	if batch.internalLen >= mdbFree {
 		db.rotateMem(0, false)
->>>>>>> 23851d93
-	}
-	defer mem.decref()
+	}
 
 	db.unlockWrite(overflow, merged, nil)
 	return nil
@@ -369,25 +243,7 @@
 	if err := db.ok(); err != nil || batch == nil || batch.Len() == 0 {
 		return err
 	}
-	m = minInt(m, memFree)
-
-<<<<<<< HEAD
-	// Merge with other batch.
-drain:
-	for b.size() < m && !b.sync {
-		select {
-		case nb := <-db.writeC:
-			if b.size()+nb.size() <= m {
-				b.append(nb)
-				db.writeMergedC <- true
-				merged++
-			} else {
-				danglingMerge = true
-				break drain
-			}
-		default:
-			break drain
-=======
+
 	// If the batch size is larger than write buffer, it may justified to write
 	// using transaction instead. Using transaction the batch will be written
 	// into tables directly, skipping the journaling.
@@ -399,34 +255,16 @@
 		if err := tr.Write(batch, wo); err != nil {
 			tr.Discard()
 			return err
->>>>>>> 23851d93
 		}
 		return tr.Commit()
 	}
 
-<<<<<<< HEAD
-	// Set batch first seq number relative from last seq.
-	b.seq = db.seq + 1
-=======
 	merge := !wo.GetNoWriteMerge() && !db.s.o.GetNoWriteMerge()
 	sync := wo.GetSync() && !db.s.o.GetNoSync()
->>>>>>> 23851d93
 
 	// Acquire write lock.
 	if merge {
 		select {
-<<<<<<< HEAD
-		case db.journalC <- b:
-			// Write into memdb
-			if berr := b.memReplay(mem.mdb); berr != nil {
-				panic(berr)
-			}
-		case err = <-db.compPerErrC:
-			return
-		case _, _ = <-db.closeC:
-			err = ErrClosed
-			return
-=======
 		case db.writeMergeC <- writeMerge{sync: sync, batch: batch}:
 			if <-db.writeMergedC {
 				// Write is merged.
@@ -441,41 +279,9 @@
 		case <-db.closeC:
 			// Closed
 			return ErrClosed
->>>>>>> 23851d93
 		}
 	} else {
 		select {
-<<<<<<< HEAD
-		case err = <-db.journalAckC:
-			if err != nil {
-				// Revert memdb if error detected
-				if berr := b.revertMemReplay(mem.mdb); berr != nil {
-					panic(berr)
-				}
-				return
-			}
-		case _, _ = <-db.closeC:
-			err = ErrClosed
-			return
-		}
-	} else {
-		err = db.writeJournal(b)
-		if err != nil {
-			return
-		}
-		if berr := b.memReplay(mem.mdb); berr != nil {
-			panic(berr)
-		}
-	}
-
-	// Set last seq number.
-	db.addSeq(uint64(b.Len()))
-
-	if b.size() >= memFree {
-		db.rotateMem(0)
-	}
-	return
-=======
 		case db.writeLockC <- struct{}{}:
 			// Write lock acquired.
 		case err := <-db.compPerErrC:
@@ -533,54 +339,32 @@
 	batch.Reset()
 	batch.appendRec(kt, key, value)
 	return db.writeLocked(batch, batch, merge, sync)
->>>>>>> 23851d93
 }
 
 // Put sets the value for the given key. It overwrites any previous value
 // for that key; a DB is not a multi-map. Write merge also applies for Put, see
 // Write.
 //
-<<<<<<< HEAD
-// It is safe to modify the contents of the arguments after Put returns.
-func (db *DB) Put(key, value []byte, wo *opt.WriteOptions) error {
-	b := new(Batch)
-	b.Put(key, value)
-	return db.Write(b, wo)
-=======
 // It is safe to modify the contents of the arguments after Put returns but not
 // before.
 func (db *DB) Put(key, value []byte, wo *opt.WriteOptions) error {
 	return db.putRec(keyTypeVal, key, value, wo)
->>>>>>> 23851d93
 }
 
 // Delete deletes the value for the given key. Delete will not returns error if
 // key doesn't exist. Write merge also applies for Delete, see Write.
 //
-<<<<<<< HEAD
-// It is safe to modify the contents of the arguments after Delete returns.
-func (db *DB) Delete(key []byte, wo *opt.WriteOptions) error {
-	b := new(Batch)
-	b.Delete(key)
-	return db.Write(b, wo)
-=======
 // It is safe to modify the contents of the arguments after Delete returns but
 // not before.
 func (db *DB) Delete(key []byte, wo *opt.WriteOptions) error {
 	return db.putRec(keyTypeDel, key, nil, wo)
->>>>>>> 23851d93
 }
 
 func isMemOverlaps(icmp *iComparer, mem *memdb.DB, min, max []byte) bool {
 	iter := mem.NewIterator(nil)
 	defer iter.Release()
-<<<<<<< HEAD
-	return (max == nil || (iter.First() && icmp.uCompare(max, iKey(iter.Key()).ukey()) >= 0)) &&
-		(min == nil || (iter.Last() && icmp.uCompare(min, iKey(iter.Key()).ukey()) <= 0))
-=======
 	return (max == nil || (iter.First() && icmp.uCompare(max, internalKey(iter.Key()).ukey()) >= 0)) &&
 		(min == nil || (iter.Last() && icmp.uCompare(min, internalKey(iter.Key()).ukey()) <= 0))
->>>>>>> 23851d93
 }
 
 // CompactRange compacts the underlying DB for the given key range.
@@ -602,22 +386,11 @@
 	case db.writeLockC <- struct{}{}:
 	case err := <-db.compPerErrC:
 		return err
-<<<<<<< HEAD
-	case _, _ = <-db.closeC:
-=======
 	case <-db.closeC:
->>>>>>> 23851d93
 		return ErrClosed
 	}
 
 	// Check for overlaps in memdb.
-<<<<<<< HEAD
-	mem := db.getEffectiveMem()
-	defer mem.decref()
-	if isMemOverlaps(db.s.icmp, mem.mdb, r.Start, r.Limit) {
-		// Memdb compaction.
-		if _, err := db.rotateMem(0); err != nil {
-=======
 	mdb := db.getEffectiveMem()
 	if mdb == nil {
 		return ErrClosed
@@ -626,16 +399,11 @@
 	if isMemOverlaps(db.s.icmp, mdb.DB, r.Start, r.Limit) {
 		// Memdb compaction.
 		if _, err := db.rotateMem(0, false); err != nil {
->>>>>>> 23851d93
 			<-db.writeLockC
 			return err
 		}
 		<-db.writeLockC
-<<<<<<< HEAD
-		if err := db.compSendIdle(db.mcompCmdC); err != nil {
-=======
 		if err := db.compTriggerWait(db.mcompCmdC); err != nil {
->>>>>>> 23851d93
 			return err
 		}
 	} else {
@@ -643,9 +411,6 @@
 	}
 
 	// Table compaction.
-<<<<<<< HEAD
-	return db.compSendRange(db.tcompCmdC, -1, r.Start, r.Limit)
-=======
 	return db.compTriggerRange(db.tcompCmdC, -1, r.Start, r.Limit)
 }
 
@@ -675,5 +440,4 @@
 	}
 
 	return nil
->>>>>>> 23851d93
 }