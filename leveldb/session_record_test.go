--- conflicted
+++ resolved
@@ -9,8 +9,6 @@
 import (
 	"bytes"
 	"testing"
-
-	"github.com/FactomProject/goleveldb/leveldb/opt"
 )
 
 func decodeEncode(v *sessionRecord) (res bool, err error) {
@@ -19,11 +17,7 @@
 	if err != nil {
 		return
 	}
-<<<<<<< HEAD
-	v2 := &sessionRecord{numLevel: opt.DefaultNumLevel}
-=======
 	v2 := &sessionRecord{}
->>>>>>> 23851d93
 	err = v.decode(b)
 	if err != nil {
 		return
@@ -37,15 +31,9 @@
 }
 
 func TestSessionRecord_EncodeDecode(t *testing.T) {
-<<<<<<< HEAD
-	big := uint64(1) << 50
-	v := &sessionRecord{numLevel: opt.DefaultNumLevel}
-	i := uint64(0)
-=======
 	big := int64(1) << 50
 	v := &sessionRecord{}
 	i := int64(0)
->>>>>>> 23851d93
 	test := func() {
 		res, err := decodeEncode(v)
 		if err != nil {
@@ -59,27 +47,16 @@
 	for ; i < 4; i++ {
 		test()
 		v.addTable(3, big+300+i, big+400+i,
-<<<<<<< HEAD
-			newIkey([]byte("foo"), big+500+1, ktVal),
-			newIkey([]byte("zoo"), big+600+1, ktDel))
-		v.delTable(4, big+700+i)
-		v.addCompPtr(int(i), newIkey([]byte("x"), big+900+1, ktVal))
-=======
 			makeInternalKey(nil, []byte("foo"), uint64(big+500+1), keyTypeVal),
 			makeInternalKey(nil, []byte("zoo"), uint64(big+600+1), keyTypeDel))
 		v.delTable(4, big+700+i)
 		v.addCompPtr(int(i), makeInternalKey(nil, []byte("x"), uint64(big+900+1), keyTypeVal))
->>>>>>> 23851d93
 	}
 
 	v.setComparer("foo")
 	v.setJournalNum(big + 100)
 	v.setPrevJournalNum(big + 99)
 	v.setNextFileNum(big + 200)
-<<<<<<< HEAD
-	v.setSeqNum(big + 1000)
-=======
 	v.setSeqNum(uint64(big + 1000))
->>>>>>> 23851d93
 	test()
 }