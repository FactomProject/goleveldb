// Copyright (c) 2012, Suryandaru Triandana <syndtr@gmail.com>
// All rights reserved.
//
// Use of this source code is governed by a BSD-style license that can be
// found in the LICENSE file.

package leveldb

<<<<<<< HEAD
import "github.com/FactomProject/goleveldb/leveldb/comparer"
=======
import (
	"github.com/syndtr/goleveldb/leveldb/comparer"
)
>>>>>>> 23851d93

type iComparer struct {
	ucmp comparer.Comparer
}

func (icmp *iComparer) uName() string {
	return icmp.ucmp.Name()
}

func (icmp *iComparer) uCompare(a, b []byte) int {
	return icmp.ucmp.Compare(a, b)
}

func (icmp *iComparer) uSeparator(dst, a, b []byte) []byte {
	return icmp.ucmp.Separator(dst, a, b)
}

func (icmp *iComparer) uSuccessor(dst, b []byte) []byte {
	return icmp.ucmp.Successor(dst, b)
}

func (icmp *iComparer) Name() string {
	return icmp.uName()
}

func (icmp *iComparer) Compare(a, b []byte) int {
<<<<<<< HEAD
	x := icmp.ucmp.Compare(iKey(a).ukey(), iKey(b).ukey())
	if x == 0 {
		if m, n := iKey(a).num(), iKey(b).num(); m > n {
			x = -1
		} else if m < n {
			x = 1
=======
	x := icmp.uCompare(internalKey(a).ukey(), internalKey(b).ukey())
	if x == 0 {
		if m, n := internalKey(a).num(), internalKey(b).num(); m > n {
			return -1
		} else if m < n {
			return 1
>>>>>>> 23851d93
		}
	}
	return x
}

func (icmp *iComparer) Separator(dst, a, b []byte) []byte {
<<<<<<< HEAD
	ua, ub := iKey(a).ukey(), iKey(b).ukey()
	dst = icmp.ucmp.Separator(dst, ua, ub)
	if dst == nil {
		return nil
	}
	if len(dst) < len(ua) && icmp.uCompare(ua, dst) < 0 {
		dst = append(dst, kMaxNumBytes...)
	} else {
		// Did not close possibilities that n maybe longer than len(ub).
		dst = append(dst, a[len(a)-8:]...)
	}
	return dst
}

func (icmp *iComparer) Successor(dst, b []byte) []byte {
	ub := iKey(b).ukey()
	dst = icmp.ucmp.Successor(dst, ub)
	if dst == nil {
		return nil
	}
	if len(dst) < len(ub) && icmp.uCompare(ub, dst) < 0 {
		dst = append(dst, kMaxNumBytes...)
	} else {
		// Did not close possibilities that n maybe longer than len(ub).
		dst = append(dst, b[len(b)-8:]...)
=======
	ua, ub := internalKey(a).ukey(), internalKey(b).ukey()
	dst = icmp.uSeparator(dst, ua, ub)
	if dst != nil && len(dst) < len(ua) && icmp.uCompare(ua, dst) < 0 {
		// Append earliest possible number.
		return append(dst, keyMaxNumBytes...)
	}
	return nil
}

func (icmp *iComparer) Successor(dst, b []byte) []byte {
	ub := internalKey(b).ukey()
	dst = icmp.uSuccessor(dst, ub)
	if dst != nil && len(dst) < len(ub) && icmp.uCompare(ub, dst) < 0 {
		// Append earliest possible number.
		return append(dst, keyMaxNumBytes...)
>>>>>>> 23851d93
	}
	return nil
}<|MERGE_RESOLUTION|>--- conflicted
+++ resolved
@@ -6,13 +6,9 @@
 
 package leveldb
 
-<<<<<<< HEAD
-import "github.com/FactomProject/goleveldb/leveldb/comparer"
-=======
 import (
 	"github.com/syndtr/goleveldb/leveldb/comparer"
 )
->>>>>>> 23851d93
 
 type iComparer struct {
 	ucmp comparer.Comparer
@@ -39,54 +35,18 @@
 }
 
 func (icmp *iComparer) Compare(a, b []byte) int {
-<<<<<<< HEAD
-	x := icmp.ucmp.Compare(iKey(a).ukey(), iKey(b).ukey())
-	if x == 0 {
-		if m, n := iKey(a).num(), iKey(b).num(); m > n {
-			x = -1
-		} else if m < n {
-			x = 1
-=======
 	x := icmp.uCompare(internalKey(a).ukey(), internalKey(b).ukey())
 	if x == 0 {
 		if m, n := internalKey(a).num(), internalKey(b).num(); m > n {
 			return -1
 		} else if m < n {
 			return 1
->>>>>>> 23851d93
 		}
 	}
 	return x
 }
 
 func (icmp *iComparer) Separator(dst, a, b []byte) []byte {
-<<<<<<< HEAD
-	ua, ub := iKey(a).ukey(), iKey(b).ukey()
-	dst = icmp.ucmp.Separator(dst, ua, ub)
-	if dst == nil {
-		return nil
-	}
-	if len(dst) < len(ua) && icmp.uCompare(ua, dst) < 0 {
-		dst = append(dst, kMaxNumBytes...)
-	} else {
-		// Did not close possibilities that n maybe longer than len(ub).
-		dst = append(dst, a[len(a)-8:]...)
-	}
-	return dst
-}
-
-func (icmp *iComparer) Successor(dst, b []byte) []byte {
-	ub := iKey(b).ukey()
-	dst = icmp.ucmp.Successor(dst, ub)
-	if dst == nil {
-		return nil
-	}
-	if len(dst) < len(ub) && icmp.uCompare(ub, dst) < 0 {
-		dst = append(dst, kMaxNumBytes...)
-	} else {
-		// Did not close possibilities that n maybe longer than len(ub).
-		dst = append(dst, b[len(b)-8:]...)
-=======
 	ua, ub := internalKey(a).ukey(), internalKey(b).ukey()
 	dst = icmp.uSeparator(dst, ua, ub)
 	if dst != nil && len(dst) < len(ua) && icmp.uCompare(ua, dst) < 0 {
@@ -102,7 +62,6 @@
 	if dst != nil && len(dst) < len(ub) && icmp.uCompare(ub, dst) < 0 {
 		// Append earliest possible number.
 		return append(dst, keyMaxNumBytes...)
->>>>>>> 23851d93
 	}
 	return nil
 }