// Copyright (c) 2012, Suryandaru Triandana <syndtr@gmail.com>
// All rights reserved.
//
// Use of this source code is governed by a BSD-style license that can be
// found in the LICENSE file.

package table

import (
	"encoding/binary"
	"fmt"
	"io"
	"sort"
	"strings"
	"sync"

<<<<<<< HEAD
	"github.com/FactomProject/goleveldb/leveldb/cache"
	"github.com/FactomProject/goleveldb/leveldb/comparer"
	"github.com/FactomProject/goleveldb/leveldb/errors"
	"github.com/FactomProject/goleveldb/leveldb/filter"
	"github.com/FactomProject/goleveldb/leveldb/iterator"
	"github.com/FactomProject/goleveldb/leveldb/opt"
	"github.com/FactomProject/goleveldb/leveldb/storage"
	"github.com/FactomProject/goleveldb/leveldb/util"
	"github.com/FactomProject/snappy-go/snappy"
=======
	"github.com/golang/snappy"

	"github.com/syndtr/goleveldb/leveldb/cache"
	"github.com/syndtr/goleveldb/leveldb/comparer"
	"github.com/syndtr/goleveldb/leveldb/errors"
	"github.com/syndtr/goleveldb/leveldb/filter"
	"github.com/syndtr/goleveldb/leveldb/iterator"
	"github.com/syndtr/goleveldb/leveldb/opt"
	"github.com/syndtr/goleveldb/leveldb/storage"
	"github.com/syndtr/goleveldb/leveldb/util"
>>>>>>> 23851d93
)

// Reader errors.
var (
	ErrNotFound       = errors.ErrNotFound
	ErrReaderReleased = errors.New("leveldb/table: reader released")
	ErrIterReleased   = errors.New("leveldb/table: iterator released")
)

<<<<<<< HEAD
=======
// ErrCorrupted describes error due to corruption. This error will be wrapped
// with errors.ErrCorrupted.
>>>>>>> 23851d93
type ErrCorrupted struct {
	Pos    int64
	Size   int64
	Kind   string
	Reason string
}

func (e *ErrCorrupted) Error() string {
	return fmt.Sprintf("leveldb/table: corruption on %s (pos=%d): %s", e.Kind, e.Pos, e.Reason)
}

func max(x, y int) int {
	if x > y {
		return x
	}
	return y
}

type block struct {
	bpool          *util.BufferPool
	bh             blockHandle
	data           []byte
	restartsLen    int
	restartsOffset int
}

func (b *block) seek(cmp comparer.Comparer, rstart, rlimit int, key []byte) (index, offset int, err error) {
	index = sort.Search(b.restartsLen-rstart-(b.restartsLen-rlimit), func(i int) bool {
		offset := int(binary.LittleEndian.Uint32(b.data[b.restartsOffset+4*(rstart+i):]))
<<<<<<< HEAD
		offset += 1                                 // shared always zero, since this is a restart point
=======
		offset++                                    // shared always zero, since this is a restart point
>>>>>>> 23851d93
		v1, n1 := binary.Uvarint(b.data[offset:])   // key length
		_, n2 := binary.Uvarint(b.data[offset+n1:]) // value length
		m := offset + n1 + n2
		return cmp.Compare(b.data[m:m+int(v1)], key) > 0
	}) + rstart - 1
	if index < rstart {
		// The smallest key is greater-than key sought.
		index = rstart
	}
	offset = int(binary.LittleEndian.Uint32(b.data[b.restartsOffset+4*index:]))
	return
}

func (b *block) restartIndex(rstart, rlimit, offset int) int {
	return sort.Search(b.restartsLen-rstart-(b.restartsLen-rlimit), func(i int) bool {
		return int(binary.LittleEndian.Uint32(b.data[b.restartsOffset+4*(rstart+i):])) > offset
	}) + rstart - 1
}

func (b *block) restartOffset(index int) int {
	return int(binary.LittleEndian.Uint32(b.data[b.restartsOffset+4*index:]))
}

func (b *block) entry(offset int) (key, value []byte, nShared, n int, err error) {
	if offset >= b.restartsOffset {
		if offset != b.restartsOffset {
			err = &ErrCorrupted{Reason: "entries offset not aligned"}
		}
		return
	}
	v0, n0 := binary.Uvarint(b.data[offset:])       // Shared prefix length
	v1, n1 := binary.Uvarint(b.data[offset+n0:])    // Key length
	v2, n2 := binary.Uvarint(b.data[offset+n0+n1:]) // Value length
	m := n0 + n1 + n2
	n = m + int(v1) + int(v2)
	if n0 <= 0 || n1 <= 0 || n2 <= 0 || offset+n > b.restartsOffset {
		err = &ErrCorrupted{Reason: "entries corrupted"}
		return
	}
	key = b.data[offset+m : offset+m+int(v1)]
	value = b.data[offset+m+int(v1) : offset+n]
	nShared = int(v0)
	return
}

func (b *block) Release() {
	b.bpool.Put(b.data)
	b.bpool = nil
	b.data = nil
}

type dir int

const (
	dirReleased dir = iota - 1
	dirSOI
	dirEOI
	dirBackward
	dirForward
)

type blockIter struct {
	tr            *Reader
	block         *block
	blockReleaser util.Releaser
	releaser      util.Releaser
	key, value    []byte
	offset        int
	// Previous offset, only filled by Next.
	prevOffset   int
	prevNode     []int
	prevKeys     []byte
	restartIndex int
	// Iterator direction.
	dir dir
	// Restart index slice range.
	riStart int
	riLimit int
	// Offset slice range.
	offsetStart     int
	offsetRealStart int
	offsetLimit     int
	// Error.
	err error
}

func (i *blockIter) sErr(err error) {
	i.err = err
	i.key = nil
	i.value = nil
	i.prevNode = nil
	i.prevKeys = nil
}

func (i *blockIter) reset() {
	if i.dir == dirBackward {
		i.prevNode = i.prevNode[:0]
		i.prevKeys = i.prevKeys[:0]
	}
	i.restartIndex = i.riStart
	i.offset = i.offsetStart
	i.dir = dirSOI
	i.key = i.key[:0]
	i.value = nil
}

func (i *blockIter) isFirst() bool {
	switch i.dir {
	case dirForward:
		return i.prevOffset == i.offsetRealStart
	case dirBackward:
		return len(i.prevNode) == 1 && i.restartIndex == i.riStart
	}
	return false
}

func (i *blockIter) isLast() bool {
	switch i.dir {
	case dirForward, dirBackward:
		return i.offset == i.offsetLimit
	}
	return false
}

func (i *blockIter) First() bool {
	if i.err != nil {
		return false
	} else if i.dir == dirReleased {
		i.err = ErrIterReleased
		return false
	}

	if i.dir == dirBackward {
		i.prevNode = i.prevNode[:0]
		i.prevKeys = i.prevKeys[:0]
	}
	i.dir = dirSOI
	return i.Next()
}

func (i *blockIter) Last() bool {
	if i.err != nil {
		return false
	} else if i.dir == dirReleased {
		i.err = ErrIterReleased
		return false
	}

	if i.dir == dirBackward {
		i.prevNode = i.prevNode[:0]
		i.prevKeys = i.prevKeys[:0]
	}
	i.dir = dirEOI
	return i.Prev()
}

func (i *blockIter) Seek(key []byte) bool {
	if i.err != nil {
		return false
	} else if i.dir == dirReleased {
		i.err = ErrIterReleased
		return false
	}

	ri, offset, err := i.block.seek(i.tr.cmp, i.riStart, i.riLimit, key)
	if err != nil {
		i.sErr(err)
		return false
	}
	i.restartIndex = ri
	i.offset = max(i.offsetStart, offset)
	if i.dir == dirSOI || i.dir == dirEOI {
		i.dir = dirForward
	}
	for i.Next() {
		if i.tr.cmp.Compare(i.key, key) >= 0 {
			return true
		}
	}
	return false
}

func (i *blockIter) Next() bool {
	if i.dir == dirEOI || i.err != nil {
		return false
	} else if i.dir == dirReleased {
		i.err = ErrIterReleased
		return false
	}

	if i.dir == dirSOI {
		i.restartIndex = i.riStart
		i.offset = i.offsetStart
	} else if i.dir == dirBackward {
		i.prevNode = i.prevNode[:0]
		i.prevKeys = i.prevKeys[:0]
	}
	for i.offset < i.offsetRealStart {
		key, value, nShared, n, err := i.block.entry(i.offset)
		if err != nil {
			i.sErr(i.tr.fixErrCorruptedBH(i.block.bh, err))
			return false
		}
		if n == 0 {
			i.dir = dirEOI
			return false
		}
		i.key = append(i.key[:nShared], key...)
		i.value = value
		i.offset += n
	}
	if i.offset >= i.offsetLimit {
		i.dir = dirEOI
		if i.offset != i.offsetLimit {
			i.sErr(i.tr.newErrCorruptedBH(i.block.bh, "entries offset not aligned"))
		}
		return false
	}
	key, value, nShared, n, err := i.block.entry(i.offset)
	if err != nil {
		i.sErr(i.tr.fixErrCorruptedBH(i.block.bh, err))
		return false
	}
	if n == 0 {
		i.dir = dirEOI
		return false
	}
	i.key = append(i.key[:nShared], key...)
	i.value = value
	i.prevOffset = i.offset
	i.offset += n
	i.dir = dirForward
	return true
}

func (i *blockIter) Prev() bool {
	if i.dir == dirSOI || i.err != nil {
		return false
	} else if i.dir == dirReleased {
		i.err = ErrIterReleased
		return false
	}

	var ri int
	if i.dir == dirForward {
		// Change direction.
		i.offset = i.prevOffset
		if i.offset == i.offsetRealStart {
			i.dir = dirSOI
			return false
		}
		ri = i.block.restartIndex(i.restartIndex, i.riLimit, i.offset)
		i.dir = dirBackward
	} else if i.dir == dirEOI {
		// At the end of iterator.
		i.restartIndex = i.riLimit
		i.offset = i.offsetLimit
		if i.offset == i.offsetRealStart {
			i.dir = dirSOI
			return false
		}
		ri = i.riLimit - 1
		i.dir = dirBackward
	} else if len(i.prevNode) == 1 {
		// This is the end of a restart range.
		i.offset = i.prevNode[0]
		i.prevNode = i.prevNode[:0]
		if i.restartIndex == i.riStart {
			i.dir = dirSOI
			return false
		}
		i.restartIndex--
		ri = i.restartIndex
	} else {
		// In the middle of restart range, get from cache.
		n := len(i.prevNode) - 3
		node := i.prevNode[n:]
		i.prevNode = i.prevNode[:n]
		// Get the key.
		ko := node[0]
		i.key = append(i.key[:0], i.prevKeys[ko:]...)
		i.prevKeys = i.prevKeys[:ko]
		// Get the value.
		vo := node[1]
		vl := vo + node[2]
		i.value = i.block.data[vo:vl]
		i.offset = vl
		return true
	}
	// Build entries cache.
	i.key = i.key[:0]
	i.value = nil
	offset := i.block.restartOffset(ri)
	if offset == i.offset {
<<<<<<< HEAD
		ri -= 1
=======
		ri--
>>>>>>> 23851d93
		if ri < 0 {
			i.dir = dirSOI
			return false
		}
		offset = i.block.restartOffset(ri)
	}
	i.prevNode = append(i.prevNode, offset)
	for {
		key, value, nShared, n, err := i.block.entry(offset)
		if err != nil {
			i.sErr(i.tr.fixErrCorruptedBH(i.block.bh, err))
			return false
		}
		if offset >= i.offsetRealStart {
			if i.value != nil {
				// Appends 3 variables:
				// 1. Previous keys offset
				// 2. Value offset in the data block
				// 3. Value length
				i.prevNode = append(i.prevNode, len(i.prevKeys), offset-len(i.value), len(i.value))
				i.prevKeys = append(i.prevKeys, i.key...)
			}
			i.value = value
		}
		i.key = append(i.key[:nShared], key...)
		offset += n
		// Stop if target offset reached.
		if offset >= i.offset {
			if offset != i.offset {
				i.sErr(i.tr.newErrCorruptedBH(i.block.bh, "entries offset not aligned"))
				return false
			}

			break
		}
	}
	i.restartIndex = ri
	i.offset = offset
	return true
}

func (i *blockIter) Key() []byte {
	if i.err != nil || i.dir <= dirEOI {
		return nil
	}
	return i.key
}

func (i *blockIter) Value() []byte {
	if i.err != nil || i.dir <= dirEOI {
		return nil
	}
	return i.value
}

func (i *blockIter) Release() {
	if i.dir != dirReleased {
		i.tr = nil
		i.block = nil
		i.prevNode = nil
		i.prevKeys = nil
		i.key = nil
		i.value = nil
		i.dir = dirReleased
		if i.blockReleaser != nil {
			i.blockReleaser.Release()
			i.blockReleaser = nil
		}
		if i.releaser != nil {
			i.releaser.Release()
			i.releaser = nil
		}
	}
}

func (i *blockIter) SetReleaser(releaser util.Releaser) {
	if i.dir == dirReleased {
		panic(util.ErrReleased)
<<<<<<< HEAD
	}
	if i.releaser != nil && releaser != nil {
		panic(util.ErrHasReleaser)
	}
=======
	}
	if i.releaser != nil && releaser != nil {
		panic(util.ErrHasReleaser)
	}
>>>>>>> 23851d93
	i.releaser = releaser
}

func (i *blockIter) Valid() bool {
	return i.err == nil && (i.dir == dirBackward || i.dir == dirForward)
}

func (i *blockIter) Error() error {
	return i.err
}

type filterBlock struct {
	bpool      *util.BufferPool
	data       []byte
	oOffset    int
	baseLg     uint
	filtersNum int
}

func (b *filterBlock) contains(filter filter.Filter, offset uint64, key []byte) bool {
	i := int(offset >> b.baseLg)
	if i < b.filtersNum {
		o := b.data[b.oOffset+i*4:]
		n := int(binary.LittleEndian.Uint32(o))
		m := int(binary.LittleEndian.Uint32(o[4:]))
		if n < m && m <= b.oOffset {
			return filter.Contains(b.data[n:m], key)
		} else if n == m {
			return false
		}
	}
	return true
}

func (b *filterBlock) Release() {
	b.bpool.Put(b.data)
	b.bpool = nil
	b.data = nil
}

type indexIter struct {
	*blockIter
	tr    *Reader
	slice *util.Range
	// Options
	fillCache bool
}

func (i *indexIter) Get() iterator.Iterator {
	value := i.Value()
	if value == nil {
		return nil
	}
	dataBH, n := decodeBlockHandle(value)
	if n == 0 {
		return iterator.NewEmptyIterator(i.tr.newErrCorruptedBH(i.tr.indexBH, "bad data block handle"))
	}

	var slice *util.Range
	if i.slice != nil && (i.blockIter.isFirst() || i.blockIter.isLast()) {
		slice = i.slice
	}
	return i.tr.getDataIterErr(dataBH, slice, i.tr.verifyChecksum, i.fillCache)
}

// Reader is a table reader.
type Reader struct {
	mu     sync.RWMutex
<<<<<<< HEAD
	fi     *storage.FileInfo
	reader io.ReaderAt
	cache  *cache.CacheGetter
=======
	fd     storage.FileDesc
	reader io.ReaderAt
	cache  *cache.NamespaceGetter
>>>>>>> 23851d93
	err    error
	bpool  *util.BufferPool
	// Options
	o              *opt.Options
	cmp            comparer.Comparer
	filter         filter.Filter
	verifyChecksum bool

	dataEnd                   int64
	metaBH, indexBH, filterBH blockHandle
	indexBlock                *block
	filterBlock               *filterBlock
}

func (r *Reader) blockKind(bh blockHandle) string {
	switch bh.offset {
	case r.metaBH.offset:
		return "meta-block"
	case r.indexBH.offset:
		return "index-block"
	case r.filterBH.offset:
		if r.filterBH.length > 0 {
			return "filter-block"
		}
	}
	return "data-block"
}

func (r *Reader) newErrCorrupted(pos, size int64, kind, reason string) error {
<<<<<<< HEAD
	return &errors.ErrCorrupted{File: r.fi, Err: &ErrCorrupted{Pos: pos, Size: size, Kind: kind, Reason: reason}}
=======
	return &errors.ErrCorrupted{Fd: r.fd, Err: &ErrCorrupted{Pos: pos, Size: size, Kind: kind, Reason: reason}}
>>>>>>> 23851d93
}

func (r *Reader) newErrCorruptedBH(bh blockHandle, reason string) error {
	return r.newErrCorrupted(int64(bh.offset), int64(bh.length), r.blockKind(bh), reason)
}

func (r *Reader) fixErrCorruptedBH(bh blockHandle, err error) error {
	if cerr, ok := err.(*ErrCorrupted); ok {
		cerr.Pos = int64(bh.offset)
		cerr.Size = int64(bh.length)
		cerr.Kind = r.blockKind(bh)
<<<<<<< HEAD
		return &errors.ErrCorrupted{File: r.fi, Err: cerr}
=======
		return &errors.ErrCorrupted{Fd: r.fd, Err: cerr}
>>>>>>> 23851d93
	}
	return err
}

func (r *Reader) readRawBlock(bh blockHandle, verifyChecksum bool) ([]byte, error) {
	data := r.bpool.Get(int(bh.length + blockTrailerLen))
	if _, err := r.reader.ReadAt(data, int64(bh.offset)); err != nil && err != io.EOF {
		return nil, err
	}

	if verifyChecksum {
		n := bh.length + 1
		checksum0 := binary.LittleEndian.Uint32(data[n:])
		checksum1 := util.NewCRC(data[:n]).Value()
		if checksum0 != checksum1 {
			r.bpool.Put(data)
			return nil, r.newErrCorruptedBH(bh, fmt.Sprintf("checksum mismatch, want=%#x got=%#x", checksum0, checksum1))
		}
	}

	switch data[bh.length] {
	case blockTypeNoCompression:
		data = data[:bh.length]
	case blockTypeSnappyCompression:
		decLen, err := snappy.DecodedLen(data[:bh.length])
		if err != nil {
			return nil, r.newErrCorruptedBH(bh, err.Error())
<<<<<<< HEAD
		}
		decData := r.bpool.Get(decLen)
		decData, err = snappy.Decode(decData, data[:bh.length])
		r.bpool.Put(data)
		if err != nil {
			r.bpool.Put(decData)
			return nil, r.newErrCorruptedBH(bh, err.Error())
		}
=======
		}
		decData := r.bpool.Get(decLen)
		decData, err = snappy.Decode(decData, data[:bh.length])
		r.bpool.Put(data)
		if err != nil {
			r.bpool.Put(decData)
			return nil, r.newErrCorruptedBH(bh, err.Error())
		}
>>>>>>> 23851d93
		data = decData
	default:
		r.bpool.Put(data)
		return nil, r.newErrCorruptedBH(bh, fmt.Sprintf("unknown compression type %#x", data[bh.length]))
	}
	return data, nil
}

func (r *Reader) readBlock(bh blockHandle, verifyChecksum bool) (*block, error) {
	data, err := r.readRawBlock(bh, verifyChecksum)
	if err != nil {
		return nil, err
	}
	restartsLen := int(binary.LittleEndian.Uint32(data[len(data)-4:]))
	b := &block{
		bpool:          r.bpool,
		bh:             bh,
		data:           data,
		restartsLen:    restartsLen,
		restartsOffset: len(data) - (restartsLen+1)*4,
	}
	return b, nil
}

func (r *Reader) readBlockCached(bh blockHandle, verifyChecksum, fillCache bool) (*block, util.Releaser, error) {
	if r.cache != nil {
		var (
			err error
			ch  *cache.Handle
		)
		if fillCache {
			ch = r.cache.Get(bh.offset, func() (size int, value cache.Value) {
				var b *block
				b, err = r.readBlock(bh, verifyChecksum)
				if err != nil {
					return 0, nil
				}
				return cap(b.data), b
			})
		} else {
			ch = r.cache.Get(bh.offset, nil)
		}
		if ch != nil {
			b, ok := ch.Value().(*block)
			if !ok {
				ch.Release()
				return nil, nil, errors.New("leveldb/table: inconsistent block type")
			}
			return b, ch, err
		} else if err != nil {
			return nil, nil, err
		}
	}

	b, err := r.readBlock(bh, verifyChecksum)
	return b, b, err
}

func (r *Reader) readFilterBlock(bh blockHandle) (*filterBlock, error) {
	data, err := r.readRawBlock(bh, true)
	if err != nil {
		return nil, err
	}
	n := len(data)
	if n < 5 {
		return nil, r.newErrCorruptedBH(bh, "too short")
	}
	m := n - 5
	oOffset := int(binary.LittleEndian.Uint32(data[m:]))
	if oOffset > m {
		return nil, r.newErrCorruptedBH(bh, "invalid data-offsets offset")
	}
	b := &filterBlock{
		bpool:      r.bpool,
		data:       data,
		oOffset:    oOffset,
		baseLg:     uint(data[n-1]),
		filtersNum: (m - oOffset) / 4,
	}
	return b, nil
}

func (r *Reader) readFilterBlockCached(bh blockHandle, fillCache bool) (*filterBlock, util.Releaser, error) {
	if r.cache != nil {
		var (
			err error
			ch  *cache.Handle
		)
		if fillCache {
			ch = r.cache.Get(bh.offset, func() (size int, value cache.Value) {
				var b *filterBlock
				b, err = r.readFilterBlock(bh)
				if err != nil {
					return 0, nil
				}
				return cap(b.data), b
			})
		} else {
			ch = r.cache.Get(bh.offset, nil)
		}
		if ch != nil {
			b, ok := ch.Value().(*filterBlock)
			if !ok {
				ch.Release()
				return nil, nil, errors.New("leveldb/table: inconsistent block type")
			}
			return b, ch, err
		} else if err != nil {
			return nil, nil, err
		}
	}

	b, err := r.readFilterBlock(bh)
	return b, b, err
}

func (r *Reader) getIndexBlock(fillCache bool) (b *block, rel util.Releaser, err error) {
	if r.indexBlock == nil {
		return r.readBlockCached(r.indexBH, true, fillCache)
	}
	return r.indexBlock, util.NoopReleaser{}, nil
}

func (r *Reader) getFilterBlock(fillCache bool) (*filterBlock, util.Releaser, error) {
	if r.filterBlock == nil {
		return r.readFilterBlockCached(r.filterBH, fillCache)
	}
	return r.filterBlock, util.NoopReleaser{}, nil
}

func (r *Reader) newBlockIter(b *block, bReleaser util.Releaser, slice *util.Range, inclLimit bool) *blockIter {
	bi := &blockIter{
		tr:            r,
		block:         b,
		blockReleaser: bReleaser,
		// Valid key should never be nil.
		key:             make([]byte, 0),
		dir:             dirSOI,
		riStart:         0,
		riLimit:         b.restartsLen,
		offsetStart:     0,
		offsetRealStart: 0,
		offsetLimit:     b.restartsOffset,
	}
	if slice != nil {
		if slice.Start != nil {
			if bi.Seek(slice.Start) {
				bi.riStart = b.restartIndex(bi.restartIndex, b.restartsLen, bi.prevOffset)
				bi.offsetStart = b.restartOffset(bi.riStart)
				bi.offsetRealStart = bi.prevOffset
			} else {
				bi.riStart = b.restartsLen
				bi.offsetStart = b.restartsOffset
				bi.offsetRealStart = b.restartsOffset
			}
		}
		if slice.Limit != nil {
			if bi.Seek(slice.Limit) && (!inclLimit || bi.Next()) {
				bi.offsetLimit = bi.prevOffset
				bi.riLimit = bi.restartIndex + 1
			}
		}
		bi.reset()
		if bi.offsetStart > bi.offsetLimit {
			bi.sErr(errors.New("leveldb/table: invalid slice range"))
		}
	}
	return bi
}

func (r *Reader) getDataIter(dataBH blockHandle, slice *util.Range, verifyChecksum, fillCache bool) iterator.Iterator {
	b, rel, err := r.readBlockCached(dataBH, verifyChecksum, fillCache)
	if err != nil {
		return iterator.NewEmptyIterator(err)
	}
	return r.newBlockIter(b, rel, slice, false)
<<<<<<< HEAD
}

func (r *Reader) getDataIterErr(dataBH blockHandle, slice *util.Range, verifyChecksum, fillCache bool) iterator.Iterator {
	r.mu.RLock()
	defer r.mu.RUnlock()

	if r.err != nil {
		return iterator.NewEmptyIterator(r.err)
	}

	return r.getDataIter(dataBH, slice, verifyChecksum, fillCache)
}

// NewIterator creates an iterator from the table.
//
// Slice allows slicing the iterator to only contains keys in the given
// range. A nil Range.Start is treated as a key before all keys in the
// table. And a nil Range.Limit is treated as a key after all keys in
// the table.
=======
}

func (r *Reader) getDataIterErr(dataBH blockHandle, slice *util.Range, verifyChecksum, fillCache bool) iterator.Iterator {
	r.mu.RLock()
	defer r.mu.RUnlock()

	if r.err != nil {
		return iterator.NewEmptyIterator(r.err)
	}

	return r.getDataIter(dataBH, slice, verifyChecksum, fillCache)
}

// NewIterator creates an iterator from the table.
>>>>>>> 23851d93
//
// Slice allows slicing the iterator to only contains keys in the given
// range. A nil Range.Start is treated as a key before all keys in the
// table. And a nil Range.Limit is treated as a key after all keys in
// the table.
//
// The returned iterator is not safe for concurrent use and should be released
// after use.
//
// Also read Iterator documentation of the leveldb/iterator package.
func (r *Reader) NewIterator(slice *util.Range, ro *opt.ReadOptions) iterator.Iterator {
	r.mu.RLock()
	defer r.mu.RUnlock()

	if r.err != nil {
		return iterator.NewEmptyIterator(r.err)
	}

	fillCache := !ro.GetDontFillCache()
	indexBlock, rel, err := r.getIndexBlock(fillCache)
	if err != nil {
		return iterator.NewEmptyIterator(err)
	}
	index := &indexIter{
		blockIter: r.newBlockIter(indexBlock, rel, slice, true),
		tr:        r,
		slice:     slice,
		fillCache: !ro.GetDontFillCache(),
	}
	return iterator.NewIndexedIterator(index, opt.GetStrict(r.o, ro, opt.StrictReader))
}

func (r *Reader) find(key []byte, filtered bool, ro *opt.ReadOptions, noValue bool) (rkey, value []byte, err error) {
	r.mu.RLock()
	defer r.mu.RUnlock()

	if r.err != nil {
		err = r.err
		return
	}

	indexBlock, rel, err := r.getIndexBlock(true)
	if err != nil {
		return
	}
	defer rel.Release()

	index := r.newBlockIter(indexBlock, nil, nil, true)
	defer index.Release()

	if !index.Seek(key) {
		if err = index.Error(); err == nil {
			err = ErrNotFound
		}
		return
	}

	dataBH, n := decodeBlockHandle(index.Value())
	if n == 0 {
		r.err = r.newErrCorruptedBH(r.indexBH, "bad data block handle")
<<<<<<< HEAD
		return
	}
=======
		return nil, nil, r.err
	}

	// The filter should only used for exact match.
>>>>>>> 23851d93
	if filtered && r.filter != nil {
		filterBlock, frel, ferr := r.getFilterBlock(true)
		if ferr == nil {
			if !filterBlock.contains(r.filter, dataBH.offset, key) {
				frel.Release()
				return nil, nil, ErrNotFound
			}
			frel.Release()
		} else if !errors.IsCorrupted(ferr) {
<<<<<<< HEAD
			err = ferr
			return
		}
	}
	data := r.getDataIter(dataBH, nil, r.verifyChecksum, !ro.GetDontFillCache())
	defer data.Release()
=======
			return nil, nil, ferr
		}
	}

	data := r.getDataIter(dataBH, nil, r.verifyChecksum, !ro.GetDontFillCache())
>>>>>>> 23851d93
	if !data.Seek(key) {
		data.Release()
		if err = data.Error(); err != nil {
			return
		}

		// The nearest greater-than key is the first key of the next block.
		if !index.Next() {
			if err = index.Error(); err == nil {
				err = ErrNotFound
			}
			return
		}

		dataBH, n = decodeBlockHandle(index.Value())
		if n == 0 {
			r.err = r.newErrCorruptedBH(r.indexBH, "bad data block handle")
			return nil, nil, r.err
		}

		data = r.getDataIter(dataBH, nil, r.verifyChecksum, !ro.GetDontFillCache())
		if !data.Next() {
			data.Release()
			if err = data.Error(); err == nil {
				err = ErrNotFound
			}
			return
		}
	}
<<<<<<< HEAD
	// Don't use block buffer, no need to copy the buffer.
=======

	// Key doesn't use block buffer, no need to copy the buffer.
>>>>>>> 23851d93
	rkey = data.Key()
	if !noValue {
		if r.bpool == nil {
			value = data.Value()
		} else {
<<<<<<< HEAD
			// Use block buffer, and since the buffer will be recycled, the buffer
			// need to be copied.
			value = append([]byte{}, data.Value()...)
		}
	}
=======
			// Value does use block buffer, and since the buffer will be
			// recycled, it need to be copied.
			value = append([]byte{}, data.Value()...)
		}
	}
	data.Release()
>>>>>>> 23851d93
	return
}

// Find finds key/value pair whose key is greater than or equal to the
// given key. It returns ErrNotFound if the table doesn't contain
// such pair.
// If filtered is true then the nearest 'block' will be checked against
// 'filter data' (if present) and will immediately return ErrNotFound if
// 'filter data' indicates that such pair doesn't exist.
//
// The caller may modify the contents of the returned slice as it is its
// own copy.
// It is safe to modify the contents of the argument after Find returns.
func (r *Reader) Find(key []byte, filtered bool, ro *opt.ReadOptions) (rkey, value []byte, err error) {
	return r.find(key, filtered, ro, false)
}

<<<<<<< HEAD
// Find finds key that is greater than or equal to the given key.
=======
// FindKey finds key that is greater than or equal to the given key.
>>>>>>> 23851d93
// It returns ErrNotFound if the table doesn't contain such key.
// If filtered is true then the nearest 'block' will be checked against
// 'filter data' (if present) and will immediately return ErrNotFound if
// 'filter data' indicates that such key doesn't exist.
//
// The caller may modify the contents of the returned slice as it is its
// own copy.
// It is safe to modify the contents of the argument after Find returns.
func (r *Reader) FindKey(key []byte, filtered bool, ro *opt.ReadOptions) (rkey []byte, err error) {
	rkey, _, err = r.find(key, filtered, ro, true)
	return
}

// Get gets the value for the given key. It returns errors.ErrNotFound
// if the table does not contain the key.
//
// The caller may modify the contents of the returned slice as it is its
// own copy.
// It is safe to modify the contents of the argument after Find returns.
func (r *Reader) Get(key []byte, ro *opt.ReadOptions) (value []byte, err error) {
	r.mu.RLock()
	defer r.mu.RUnlock()

	if r.err != nil {
		err = r.err
		return
	}

	rkey, value, err := r.find(key, false, ro, false)
	if err == nil && r.cmp.Compare(rkey, key) != 0 {
		value = nil
		err = ErrNotFound
	}
	return
}

// OffsetOf returns approximate offset for the given key.
//
// It is safe to modify the contents of the argument after Get returns.
func (r *Reader) OffsetOf(key []byte) (offset int64, err error) {
	r.mu.RLock()
	defer r.mu.RUnlock()

	if r.err != nil {
		err = r.err
		return
	}

	indexBlock, rel, err := r.readBlockCached(r.indexBH, true, true)
	if err != nil {
		return
	}
	defer rel.Release()

	index := r.newBlockIter(indexBlock, nil, nil, true)
	defer index.Release()
	if index.Seek(key) {
		dataBH, n := decodeBlockHandle(index.Value())
		if n == 0 {
			r.err = r.newErrCorruptedBH(r.indexBH, "bad data block handle")
			return
		}
		offset = int64(dataBH.offset)
		return
	}
	err = index.Error()
	if err == nil {
		offset = r.dataEnd
	}
	return
}

// Release implements util.Releaser.
// It also close the file if it is an io.Closer.
func (r *Reader) Release() {
	r.mu.Lock()
	defer r.mu.Unlock()

	if closer, ok := r.reader.(io.Closer); ok {
		closer.Close()
<<<<<<< HEAD
	}
	if r.indexBlock != nil {
		r.indexBlock.Release()
		r.indexBlock = nil
	}
=======
	}
	if r.indexBlock != nil {
		r.indexBlock.Release()
		r.indexBlock = nil
	}
>>>>>>> 23851d93
	if r.filterBlock != nil {
		r.filterBlock.Release()
		r.filterBlock = nil
	}
	r.reader = nil
	r.cache = nil
	r.bpool = nil
	r.err = ErrReaderReleased
}

// NewReader creates a new initialized table reader for the file.
// The fi, cache and bpool is optional and can be nil.
//
<<<<<<< HEAD
// The returned table reader instance is goroutine-safe.
func NewReader(f io.ReaderAt, size int64, fi *storage.FileInfo, cache *cache.CacheGetter, bpool *util.BufferPool, o *opt.Options) (*Reader, error) {
	if f == nil {
		return nil, errors.New("leveldb/table: nil file")
	}

	r := &Reader{
		fi:             fi,
		reader:         f,
		cache:          cache,
		bpool:          bpool,
		o:              o,
		cmp:            o.GetComparer(),
		verifyChecksum: o.GetStrict(opt.StrictBlockChecksum),
	}

=======
// The returned table reader instance is safe for concurrent use.
func NewReader(f io.ReaderAt, size int64, fd storage.FileDesc, cache *cache.NamespaceGetter, bpool *util.BufferPool, o *opt.Options) (*Reader, error) {
	if f == nil {
		return nil, errors.New("leveldb/table: nil file")
	}

	r := &Reader{
		fd:             fd,
		reader:         f,
		cache:          cache,
		bpool:          bpool,
		o:              o,
		cmp:            o.GetComparer(),
		verifyChecksum: o.GetStrict(opt.StrictBlockChecksum),
	}

>>>>>>> 23851d93
	if size < footerLen {
		r.err = r.newErrCorrupted(0, size, "table", "too small")
		return r, nil
	}

	footerPos := size - footerLen
	var footer [footerLen]byte
	if _, err := r.reader.ReadAt(footer[:], footerPos); err != nil && err != io.EOF {
		return nil, err
	}
	if string(footer[footerLen-len(magic):footerLen]) != magic {
		r.err = r.newErrCorrupted(footerPos, footerLen, "table-footer", "bad magic number")
		return r, nil
	}

	var n int
	// Decode the metaindex block handle.
	r.metaBH, n = decodeBlockHandle(footer[:])
	if n == 0 {
		r.err = r.newErrCorrupted(footerPos, footerLen, "table-footer", "bad metaindex block handle")
		return r, nil
	}

	// Decode the index block handle.
	r.indexBH, n = decodeBlockHandle(footer[n:])
	if n == 0 {
		r.err = r.newErrCorrupted(footerPos, footerLen, "table-footer", "bad index block handle")
		return r, nil
	}

	// Read metaindex block.
	metaBlock, err := r.readBlock(r.metaBH, true)
	if err != nil {
		if errors.IsCorrupted(err) {
			r.err = err
			return r, nil
<<<<<<< HEAD
		} else {
			return nil, err
		}
=======
		}
		return nil, err
>>>>>>> 23851d93
	}

	// Set data end.
	r.dataEnd = int64(r.metaBH.offset)

	// Read metaindex.
	metaIter := r.newBlockIter(metaBlock, nil, nil, true)
	for metaIter.Next() {
		key := string(metaIter.Key())
		if !strings.HasPrefix(key, "filter.") {
			continue
		}
		fn := key[7:]
		if f0 := o.GetFilter(); f0 != nil && f0.Name() == fn {
			r.filter = f0
		} else {
			for _, f0 := range o.GetAltFilters() {
				if f0.Name() == fn {
					r.filter = f0
					break
				}
			}
		}
		if r.filter != nil {
			filterBH, n := decodeBlockHandle(metaIter.Value())
			if n == 0 {
				continue
			}
			r.filterBH = filterBH
			// Update data end.
			r.dataEnd = int64(filterBH.offset)
			break
		}
	}
	metaIter.Release()
	metaBlock.Release()

	// Cache index and filter block locally, since we don't have global cache.
	if cache == nil {
		r.indexBlock, err = r.readBlock(r.indexBH, true)
		if err != nil {
			if errors.IsCorrupted(err) {
				r.err = err
				return r, nil
<<<<<<< HEAD
			} else {
				return nil, err
			}
=======
			}
			return nil, err
>>>>>>> 23851d93
		}
		if r.filter != nil {
			r.filterBlock, err = r.readFilterBlock(r.filterBH)
			if err != nil {
				if !errors.IsCorrupted(err) {
					return nil, err
				}

				// Don't use filter then.
				r.filter = nil
			}
		}
	}

	return r, nil
}<|MERGE_RESOLUTION|>--- conflicted
+++ resolved
@@ -14,17 +14,6 @@
 	"strings"
 	"sync"
 
-<<<<<<< HEAD
-	"github.com/FactomProject/goleveldb/leveldb/cache"
-	"github.com/FactomProject/goleveldb/leveldb/comparer"
-	"github.com/FactomProject/goleveldb/leveldb/errors"
-	"github.com/FactomProject/goleveldb/leveldb/filter"
-	"github.com/FactomProject/goleveldb/leveldb/iterator"
-	"github.com/FactomProject/goleveldb/leveldb/opt"
-	"github.com/FactomProject/goleveldb/leveldb/storage"
-	"github.com/FactomProject/goleveldb/leveldb/util"
-	"github.com/FactomProject/snappy-go/snappy"
-=======
 	"github.com/golang/snappy"
 
 	"github.com/syndtr/goleveldb/leveldb/cache"
@@ -35,7 +24,6 @@
 	"github.com/syndtr/goleveldb/leveldb/opt"
 	"github.com/syndtr/goleveldb/leveldb/storage"
 	"github.com/syndtr/goleveldb/leveldb/util"
->>>>>>> 23851d93
 )
 
 // Reader errors.
@@ -45,11 +33,8 @@
 	ErrIterReleased   = errors.New("leveldb/table: iterator released")
 )
 
-<<<<<<< HEAD
-=======
 // ErrCorrupted describes error due to corruption. This error will be wrapped
 // with errors.ErrCorrupted.
->>>>>>> 23851d93
 type ErrCorrupted struct {
 	Pos    int64
 	Size   int64
@@ -79,11 +64,7 @@
 func (b *block) seek(cmp comparer.Comparer, rstart, rlimit int, key []byte) (index, offset int, err error) {
 	index = sort.Search(b.restartsLen-rstart-(b.restartsLen-rlimit), func(i int) bool {
 		offset := int(binary.LittleEndian.Uint32(b.data[b.restartsOffset+4*(rstart+i):]))
-<<<<<<< HEAD
-		offset += 1                                 // shared always zero, since this is a restart point
-=======
 		offset++                                    // shared always zero, since this is a restart point
->>>>>>> 23851d93
 		v1, n1 := binary.Uvarint(b.data[offset:])   // key length
 		_, n2 := binary.Uvarint(b.data[offset+n1:]) // value length
 		m := offset + n1 + n2
@@ -378,11 +359,7 @@
 	i.value = nil
 	offset := i.block.restartOffset(ri)
 	if offset == i.offset {
-<<<<<<< HEAD
-		ri -= 1
-=======
 		ri--
->>>>>>> 23851d93
 		if ri < 0 {
 			i.dir = dirSOI
 			return false
@@ -461,17 +438,10 @@
 func (i *blockIter) SetReleaser(releaser util.Releaser) {
 	if i.dir == dirReleased {
 		panic(util.ErrReleased)
-<<<<<<< HEAD
 	}
 	if i.releaser != nil && releaser != nil {
 		panic(util.ErrHasReleaser)
 	}
-=======
-	}
-	if i.releaser != nil && releaser != nil {
-		panic(util.ErrHasReleaser)
-	}
->>>>>>> 23851d93
 	i.releaser = releaser
 }
 
@@ -540,15 +510,9 @@
 // Reader is a table reader.
 type Reader struct {
 	mu     sync.RWMutex
-<<<<<<< HEAD
-	fi     *storage.FileInfo
-	reader io.ReaderAt
-	cache  *cache.CacheGetter
-=======
 	fd     storage.FileDesc
 	reader io.ReaderAt
 	cache  *cache.NamespaceGetter
->>>>>>> 23851d93
 	err    error
 	bpool  *util.BufferPool
 	// Options
@@ -578,11 +542,7 @@
 }
 
 func (r *Reader) newErrCorrupted(pos, size int64, kind, reason string) error {
-<<<<<<< HEAD
-	return &errors.ErrCorrupted{File: r.fi, Err: &ErrCorrupted{Pos: pos, Size: size, Kind: kind, Reason: reason}}
-=======
 	return &errors.ErrCorrupted{Fd: r.fd, Err: &ErrCorrupted{Pos: pos, Size: size, Kind: kind, Reason: reason}}
->>>>>>> 23851d93
 }
 
 func (r *Reader) newErrCorruptedBH(bh blockHandle, reason string) error {
@@ -594,11 +554,7 @@
 		cerr.Pos = int64(bh.offset)
 		cerr.Size = int64(bh.length)
 		cerr.Kind = r.blockKind(bh)
-<<<<<<< HEAD
-		return &errors.ErrCorrupted{File: r.fi, Err: cerr}
-=======
 		return &errors.ErrCorrupted{Fd: r.fd, Err: cerr}
->>>>>>> 23851d93
 	}
 	return err
 }
@@ -626,7 +582,6 @@
 		decLen, err := snappy.DecodedLen(data[:bh.length])
 		if err != nil {
 			return nil, r.newErrCorruptedBH(bh, err.Error())
-<<<<<<< HEAD
 		}
 		decData := r.bpool.Get(decLen)
 		decData, err = snappy.Decode(decData, data[:bh.length])
@@ -635,16 +590,6 @@
 			r.bpool.Put(decData)
 			return nil, r.newErrCorruptedBH(bh, err.Error())
 		}
-=======
-		}
-		decData := r.bpool.Get(decLen)
-		decData, err = snappy.Decode(decData, data[:bh.length])
-		r.bpool.Put(data)
-		if err != nil {
-			r.bpool.Put(decData)
-			return nil, r.newErrCorruptedBH(bh, err.Error())
-		}
->>>>>>> 23851d93
 		data = decData
 	default:
 		r.bpool.Put(data)
@@ -821,7 +766,6 @@
 		return iterator.NewEmptyIterator(err)
 	}
 	return r.newBlockIter(b, rel, slice, false)
-<<<<<<< HEAD
 }
 
 func (r *Reader) getDataIterErr(dataBH blockHandle, slice *util.Range, verifyChecksum, fillCache bool) iterator.Iterator {
@@ -836,27 +780,6 @@
 }
 
 // NewIterator creates an iterator from the table.
-//
-// Slice allows slicing the iterator to only contains keys in the given
-// range. A nil Range.Start is treated as a key before all keys in the
-// table. And a nil Range.Limit is treated as a key after all keys in
-// the table.
-=======
-}
-
-func (r *Reader) getDataIterErr(dataBH blockHandle, slice *util.Range, verifyChecksum, fillCache bool) iterator.Iterator {
-	r.mu.RLock()
-	defer r.mu.RUnlock()
-
-	if r.err != nil {
-		return iterator.NewEmptyIterator(r.err)
-	}
-
-	return r.getDataIter(dataBH, slice, verifyChecksum, fillCache)
-}
-
-// NewIterator creates an iterator from the table.
->>>>>>> 23851d93
 //
 // Slice allows slicing the iterator to only contains keys in the given
 // range. A nil Range.Start is treated as a key before all keys in the
@@ -917,15 +840,10 @@
 	dataBH, n := decodeBlockHandle(index.Value())
 	if n == 0 {
 		r.err = r.newErrCorruptedBH(r.indexBH, "bad data block handle")
-<<<<<<< HEAD
-		return
-	}
-=======
 		return nil, nil, r.err
 	}
 
 	// The filter should only used for exact match.
->>>>>>> 23851d93
 	if filtered && r.filter != nil {
 		filterBlock, frel, ferr := r.getFilterBlock(true)
 		if ferr == nil {
@@ -935,20 +853,11 @@
 			}
 			frel.Release()
 		} else if !errors.IsCorrupted(ferr) {
-<<<<<<< HEAD
-			err = ferr
-			return
-		}
-	}
+			return nil, nil, ferr
+		}
+	}
+
 	data := r.getDataIter(dataBH, nil, r.verifyChecksum, !ro.GetDontFillCache())
-	defer data.Release()
-=======
-			return nil, nil, ferr
-		}
-	}
-
-	data := r.getDataIter(dataBH, nil, r.verifyChecksum, !ro.GetDontFillCache())
->>>>>>> 23851d93
 	if !data.Seek(key) {
 		data.Release()
 		if err = data.Error(); err != nil {
@@ -978,31 +887,19 @@
 			return
 		}
 	}
-<<<<<<< HEAD
-	// Don't use block buffer, no need to copy the buffer.
-=======
 
 	// Key doesn't use block buffer, no need to copy the buffer.
->>>>>>> 23851d93
 	rkey = data.Key()
 	if !noValue {
 		if r.bpool == nil {
 			value = data.Value()
 		} else {
-<<<<<<< HEAD
-			// Use block buffer, and since the buffer will be recycled, the buffer
-			// need to be copied.
-			value = append([]byte{}, data.Value()...)
-		}
-	}
-=======
 			// Value does use block buffer, and since the buffer will be
 			// recycled, it need to be copied.
 			value = append([]byte{}, data.Value()...)
 		}
 	}
 	data.Release()
->>>>>>> 23851d93
 	return
 }
 
@@ -1020,11 +917,7 @@
 	return r.find(key, filtered, ro, false)
 }
 
-<<<<<<< HEAD
-// Find finds key that is greater than or equal to the given key.
-=======
 // FindKey finds key that is greater than or equal to the given key.
->>>>>>> 23851d93
 // It returns ErrNotFound if the table doesn't contain such key.
 // If filtered is true then the nearest 'block' will be checked against
 // 'filter data' (if present) and will immediately return ErrNotFound if
@@ -1105,19 +998,11 @@
 
 	if closer, ok := r.reader.(io.Closer); ok {
 		closer.Close()
-<<<<<<< HEAD
 	}
 	if r.indexBlock != nil {
 		r.indexBlock.Release()
 		r.indexBlock = nil
 	}
-=======
-	}
-	if r.indexBlock != nil {
-		r.indexBlock.Release()
-		r.indexBlock = nil
-	}
->>>>>>> 23851d93
 	if r.filterBlock != nil {
 		r.filterBlock.Release()
 		r.filterBlock = nil
@@ -1131,24 +1016,6 @@
 // NewReader creates a new initialized table reader for the file.
 // The fi, cache and bpool is optional and can be nil.
 //
-<<<<<<< HEAD
-// The returned table reader instance is goroutine-safe.
-func NewReader(f io.ReaderAt, size int64, fi *storage.FileInfo, cache *cache.CacheGetter, bpool *util.BufferPool, o *opt.Options) (*Reader, error) {
-	if f == nil {
-		return nil, errors.New("leveldb/table: nil file")
-	}
-
-	r := &Reader{
-		fi:             fi,
-		reader:         f,
-		cache:          cache,
-		bpool:          bpool,
-		o:              o,
-		cmp:            o.GetComparer(),
-		verifyChecksum: o.GetStrict(opt.StrictBlockChecksum),
-	}
-
-=======
 // The returned table reader instance is safe for concurrent use.
 func NewReader(f io.ReaderAt, size int64, fd storage.FileDesc, cache *cache.NamespaceGetter, bpool *util.BufferPool, o *opt.Options) (*Reader, error) {
 	if f == nil {
@@ -1165,7 +1032,6 @@
 		verifyChecksum: o.GetStrict(opt.StrictBlockChecksum),
 	}
 
->>>>>>> 23851d93
 	if size < footerLen {
 		r.err = r.newErrCorrupted(0, size, "table", "too small")
 		return r, nil
@@ -1202,14 +1068,8 @@
 		if errors.IsCorrupted(err) {
 			r.err = err
 			return r, nil
-<<<<<<< HEAD
-		} else {
-			return nil, err
-		}
-=======
 		}
 		return nil, err
->>>>>>> 23851d93
 	}
 
 	// Set data end.
@@ -1254,14 +1114,8 @@
 			if errors.IsCorrupted(err) {
 				r.err = err
 				return r, nil
-<<<<<<< HEAD
-			} else {
-				return nil, err
-			}
-=======
 			}
 			return nil, err
->>>>>>> 23851d93
 		}
 		if r.filter != nil {
 			r.filterBlock, err = r.readFilterBlock(r.filterBH)
