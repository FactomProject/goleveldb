// Copyright (c) 2014, Suryandaru Triandana <syndtr@gmail.com>
// All rights reserved.
//
// Use of this source code is governed by a BSD-style license that can be
// found in the LICENSE file.

package table

import (
	"bytes"

	. "github.com/onsi/ginkgo"
	. "github.com/onsi/gomega"

<<<<<<< HEAD
	"github.com/FactomProject/goleveldb/leveldb/iterator"
	"github.com/FactomProject/goleveldb/leveldb/opt"
	"github.com/FactomProject/goleveldb/leveldb/testutil"
	"github.com/FactomProject/goleveldb/leveldb/util"
)

type tableWrapper struct {
	*Reader
}

func (t tableWrapper) TestFind(key []byte) (rkey, rvalue []byte, err error) {
	return t.Reader.Find(key, false, nil)
}

func (t tableWrapper) TestGet(key []byte) (value []byte, err error) {
	return t.Reader.Get(key, nil)
}

func (t tableWrapper) TestNewIterator(slice *util.Range) iterator.Iterator {
	return t.Reader.NewIterator(slice, nil)
}

=======
	"github.com/syndtr/goleveldb/leveldb/iterator"
	"github.com/syndtr/goleveldb/leveldb/opt"
	"github.com/syndtr/goleveldb/leveldb/storage"
	"github.com/syndtr/goleveldb/leveldb/testutil"
	"github.com/syndtr/goleveldb/leveldb/util"
)

type tableWrapper struct {
	*Reader
}

func (t tableWrapper) TestFind(key []byte) (rkey, rvalue []byte, err error) {
	return t.Reader.Find(key, false, nil)
}

func (t tableWrapper) TestGet(key []byte) (value []byte, err error) {
	return t.Reader.Get(key, nil)
}

func (t tableWrapper) TestNewIterator(slice *util.Range) iterator.Iterator {
	return t.Reader.NewIterator(slice, nil)
}

>>>>>>> 23851d93
var _ = testutil.Defer(func() {
	Describe("Table", func() {
		Describe("approximate offset test", func() {
			var (
				buf = &bytes.Buffer{}
				o   = &opt.Options{
					BlockSize:   1024,
					Compression: opt.NoCompression,
				}
			)

			// Building the table.
			tw := NewWriter(buf, o)
			tw.Append([]byte("k01"), []byte("hello"))
			tw.Append([]byte("k02"), []byte("hello2"))
			tw.Append([]byte("k03"), bytes.Repeat([]byte{'x'}, 10000))
			tw.Append([]byte("k04"), bytes.Repeat([]byte{'x'}, 200000))
			tw.Append([]byte("k05"), bytes.Repeat([]byte{'x'}, 300000))
			tw.Append([]byte("k06"), []byte("hello3"))
			tw.Append([]byte("k07"), bytes.Repeat([]byte{'x'}, 100000))
			err := tw.Close()

			It("Should be able to approximate offset of a key correctly", func() {
				Expect(err).ShouldNot(HaveOccurred())

<<<<<<< HEAD
				tr, err := NewReader(bytes.NewReader(buf.Bytes()), int64(buf.Len()), nil, nil, nil, o)
=======
				tr, err := NewReader(bytes.NewReader(buf.Bytes()), int64(buf.Len()), storage.FileDesc{}, nil, nil, o)
>>>>>>> 23851d93
				Expect(err).ShouldNot(HaveOccurred())
				CheckOffset := func(key string, expect, threshold int) {
					offset, err := tr.OffsetOf([]byte(key))
					Expect(err).ShouldNot(HaveOccurred())
					Expect(offset).Should(BeNumerically("~", expect, threshold), "Offset of key %q", key)
				}

				CheckOffset("k0", 0, 0)
				CheckOffset("k01a", 0, 0)
				CheckOffset("k02", 0, 0)
				CheckOffset("k03", 0, 0)
				CheckOffset("k04", 10000, 1000)
				CheckOffset("k04a", 210000, 1000)
				CheckOffset("k05", 210000, 1000)
				CheckOffset("k06", 510000, 1000)
				CheckOffset("k07", 510000, 1000)
				CheckOffset("xyz", 610000, 2000)
			})
		})

		Describe("read test", func() {
			Build := func(kv testutil.KeyValue) testutil.DB {
				o := &opt.Options{
					BlockSize:            512,
					BlockRestartInterval: 3,
				}
				buf := &bytes.Buffer{}

				// Building the table.
				tw := NewWriter(buf, o)
				kv.Iterate(func(i int, key, value []byte) {
					tw.Append(key, value)
				})
				tw.Close()

				// Opening the table.
<<<<<<< HEAD
				tr, _ := NewReader(bytes.NewReader(buf.Bytes()), int64(buf.Len()), nil, nil, nil, o)
=======
				tr, _ := NewReader(bytes.NewReader(buf.Bytes()), int64(buf.Len()), storage.FileDesc{}, nil, nil, o)
>>>>>>> 23851d93
				return tableWrapper{tr}
			}
			Test := func(kv *testutil.KeyValue, body func(r *Reader)) func() {
				return func() {
					db := Build(*kv)
					if body != nil {
						body(db.(tableWrapper).Reader)
					}
					testutil.KeyValueTesting(nil, *kv, db, nil, nil)
				}
			}

			testutil.AllKeyValueTesting(nil, Build, nil, nil)
<<<<<<< HEAD
			Describe("with one key per block", Test(testutil.KeyValue_Generate(nil, 9, 1, 10, 512, 512), func(r *Reader) {
=======
			Describe("with one key per block", Test(testutil.KeyValue_Generate(nil, 9, 1, 1, 10, 512, 512), func(r *Reader) {
>>>>>>> 23851d93
				It("should have correct blocks number", func() {
					indexBlock, err := r.readBlock(r.indexBH, true)
					Expect(err).To(BeNil())
					Expect(indexBlock.restartsLen).Should(Equal(9))
				})
			}))
		})
	})
})<|MERGE_RESOLUTION|>--- conflicted
+++ resolved
@@ -12,30 +12,6 @@
 	. "github.com/onsi/ginkgo"
 	. "github.com/onsi/gomega"
 
-<<<<<<< HEAD
-	"github.com/FactomProject/goleveldb/leveldb/iterator"
-	"github.com/FactomProject/goleveldb/leveldb/opt"
-	"github.com/FactomProject/goleveldb/leveldb/testutil"
-	"github.com/FactomProject/goleveldb/leveldb/util"
-)
-
-type tableWrapper struct {
-	*Reader
-}
-
-func (t tableWrapper) TestFind(key []byte) (rkey, rvalue []byte, err error) {
-	return t.Reader.Find(key, false, nil)
-}
-
-func (t tableWrapper) TestGet(key []byte) (value []byte, err error) {
-	return t.Reader.Get(key, nil)
-}
-
-func (t tableWrapper) TestNewIterator(slice *util.Range) iterator.Iterator {
-	return t.Reader.NewIterator(slice, nil)
-}
-
-=======
 	"github.com/syndtr/goleveldb/leveldb/iterator"
 	"github.com/syndtr/goleveldb/leveldb/opt"
 	"github.com/syndtr/goleveldb/leveldb/storage"
@@ -59,7 +35,6 @@
 	return t.Reader.NewIterator(slice, nil)
 }
 
->>>>>>> 23851d93
 var _ = testutil.Defer(func() {
 	Describe("Table", func() {
 		Describe("approximate offset test", func() {
@@ -85,11 +60,7 @@
 			It("Should be able to approximate offset of a key correctly", func() {
 				Expect(err).ShouldNot(HaveOccurred())
 
-<<<<<<< HEAD
-				tr, err := NewReader(bytes.NewReader(buf.Bytes()), int64(buf.Len()), nil, nil, nil, o)
-=======
 				tr, err := NewReader(bytes.NewReader(buf.Bytes()), int64(buf.Len()), storage.FileDesc{}, nil, nil, o)
->>>>>>> 23851d93
 				Expect(err).ShouldNot(HaveOccurred())
 				CheckOffset := func(key string, expect, threshold int) {
 					offset, err := tr.OffsetOf([]byte(key))
@@ -126,11 +97,7 @@
 				tw.Close()
 
 				// Opening the table.
-<<<<<<< HEAD
-				tr, _ := NewReader(bytes.NewReader(buf.Bytes()), int64(buf.Len()), nil, nil, nil, o)
-=======
 				tr, _ := NewReader(bytes.NewReader(buf.Bytes()), int64(buf.Len()), storage.FileDesc{}, nil, nil, o)
->>>>>>> 23851d93
 				return tableWrapper{tr}
 			}
 			Test := func(kv *testutil.KeyValue, body func(r *Reader)) func() {
@@ -144,11 +111,7 @@
 			}
 
 			testutil.AllKeyValueTesting(nil, Build, nil, nil)
-<<<<<<< HEAD
-			Describe("with one key per block", Test(testutil.KeyValue_Generate(nil, 9, 1, 10, 512, 512), func(r *Reader) {
-=======
 			Describe("with one key per block", Test(testutil.KeyValue_Generate(nil, 9, 1, 1, 10, 512, 512), func(r *Reader) {
->>>>>>> 23851d93
 				It("should have correct blocks number", func() {
 					indexBlock, err := r.readBlock(r.indexBH, true)
 					Expect(err).To(BeNil())
