--- conflicted
+++ resolved
@@ -10,40 +10,16 @@
 	"encoding/binary"
 	"fmt"
 
-<<<<<<< HEAD
-	"github.com/FactomProject/goleveldb/leveldb/errors"
-)
-
-type ErrIkeyCorrupted struct {
-=======
 	"github.com/syndtr/goleveldb/leveldb/errors"
 	"github.com/syndtr/goleveldb/leveldb/storage"
 )
 
 // ErrInternalKeyCorrupted records internal key corruption.
 type ErrInternalKeyCorrupted struct {
->>>>>>> 23851d93
 	Ikey   []byte
 	Reason string
 }
 
-<<<<<<< HEAD
-func (e *ErrIkeyCorrupted) Error() string {
-	return fmt.Sprintf("leveldb: iKey %q corrupted: %s", e.Ikey, e.Reason)
-}
-
-func newErrIkeyCorrupted(ikey []byte, reason string) error {
-	return errors.NewErrCorrupted(nil, &ErrIkeyCorrupted{append([]byte{}, ikey...), reason})
-}
-
-type kType int
-
-func (kt kType) String() string {
-	switch kt {
-	case ktDel:
-		return "d"
-	case ktVal:
-=======
 func (e *ErrInternalKeyCorrupted) Error() string {
 	return fmt.Sprintf("leveldb: internal key %q corrupted: %s", e.Ikey, e.Reason)
 }
@@ -59,7 +35,6 @@
 	case keyTypeDel:
 		return "d"
 	case keyTypeVal:
->>>>>>> 23851d93
 		return "v"
 	}
 	return fmt.Sprintf("<invalid:%#x>", uint(kt))
@@ -68,28 +43,16 @@
 // Value types encoded as the last component of internal keys.
 // Don't modify; this value are saved to disk.
 const (
-<<<<<<< HEAD
-	ktDel kType = iota
-	ktVal
-)
-
-// ktSeek defines the kType that should be passed when constructing an
-=======
 	keyTypeDel = keyType(0)
 	keyTypeVal = keyType(1)
 )
 
 // keyTypeSeek defines the keyType that should be passed when constructing an
->>>>>>> 23851d93
 // internal key for seeking to a particular sequence number (since we
 // sort sequence numbers in decreasing order and the value type is
 // embedded as the low 8 bits in the sequence number in internal keys,
 // we need to use the highest-numbered ValueType, not the lowest).
-<<<<<<< HEAD
-const ktSeek = ktVal
-=======
 const keyTypeSeek = keyTypeVal
->>>>>>> 23851d93
 
 const (
 	// Maximum value possible for sequence number; the 8-bits are
@@ -97,11 +60,7 @@
 	// 64-bit integer.
 	keyMaxSeq = (uint64(1) << 56) - 1
 	// Maximum value possible for packed sequence number and type.
-<<<<<<< HEAD
-	kMaxNum uint64 = (kMaxSeq << 8) | uint64(ktSeek)
-=======
 	keyMaxNum = (keyMaxSeq << 8) | uint64(keyTypeSeek)
->>>>>>> 23851d93
 )
 
 // Maximum number encoded in bytes.
@@ -113,29 +72,6 @@
 
 type internalKey []byte
 
-<<<<<<< HEAD
-func newIkey(ukey []byte, seq uint64, kt kType) iKey {
-	if seq > kMaxSeq {
-		panic("leveldb: invalid sequence number")
-	} else if kt > ktVal {
-		panic("leveldb: invalid type")
-	}
-
-	ik := make(iKey, len(ukey)+8)
-	copy(ik, ukey)
-	binary.LittleEndian.PutUint64(ik[len(ukey):], (seq<<8)|uint64(kt))
-	return ik
-}
-
-func parseIkey(ik []byte) (ukey []byte, seq uint64, kt kType, err error) {
-	if len(ik) < 8 {
-		return nil, 0, 0, newErrIkeyCorrupted(ik, "invalid length")
-	}
-	num := binary.LittleEndian.Uint64(ik[len(ik)-8:])
-	seq, kt = uint64(num>>8), kType(num&0xff)
-	if kt > ktVal {
-		return nil, 0, 0, newErrIkeyCorrupted(ik, "invalid type")
-=======
 func makeInternalKey(dst, ukey []byte, seq uint64, kt keyType) internalKey {
 	if seq > keyMaxSeq {
 		panic("leveldb: invalid sequence number")
@@ -157,29 +93,11 @@
 	seq, kt = uint64(num>>8), keyType(num&0xff)
 	if kt > keyTypeVal {
 		return nil, 0, 0, newErrInternalKeyCorrupted(ik, "invalid type")
->>>>>>> 23851d93
 	}
 	ukey = ik[:len(ik)-8]
 	return
 }
 
-<<<<<<< HEAD
-func validIkey(ik []byte) bool {
-	_, _, _, err := parseIkey(ik)
-	return err == nil
-}
-
-func (ik iKey) assert() {
-	if ik == nil {
-		panic("leveldb: nil iKey")
-	}
-	if len(ik) < 8 {
-		panic(fmt.Sprintf("leveldb: iKey %q, len=%d: invalid length", []byte(ik), len(ik)))
-	}
-}
-
-func (ik iKey) ukey() []byte {
-=======
 func validInternalKey(ik []byte) bool {
 	_, _, _, err := parseInternalKey(ik)
 	return err == nil
@@ -195,56 +113,31 @@
 }
 
 func (ik internalKey) ukey() []byte {
->>>>>>> 23851d93
 	ik.assert()
 	return ik[:len(ik)-8]
 }
 
-<<<<<<< HEAD
-func (ik iKey) num() uint64 {
-=======
 func (ik internalKey) num() uint64 {
->>>>>>> 23851d93
 	ik.assert()
 	return binary.LittleEndian.Uint64(ik[len(ik)-8:])
 }
 
-<<<<<<< HEAD
-func (ik iKey) parseNum() (seq uint64, kt kType) {
-	num := ik.num()
-	seq, kt = uint64(num>>8), kType(num&0xff)
-	if kt > ktVal {
-		panic(fmt.Sprintf("leveldb: iKey %q, len=%d: invalid type %#x", []byte(ik), len(ik), kt))
-=======
 func (ik internalKey) parseNum() (seq uint64, kt keyType) {
 	num := ik.num()
 	seq, kt = uint64(num>>8), keyType(num&0xff)
 	if kt > keyTypeVal {
 		panic(fmt.Sprintf("leveldb: internal key %q, len=%d: invalid type %#x", []byte(ik), len(ik), kt))
->>>>>>> 23851d93
 	}
 	return
 }
 
-<<<<<<< HEAD
-func (ik iKey) String() string {
-=======
 func (ik internalKey) String() string {
->>>>>>> 23851d93
 	if ik == nil {
 		return "<nil>"
 	}
 
-<<<<<<< HEAD
-	if ukey, seq, kt, err := parseIkey(ik); err == nil {
-		return fmt.Sprintf("%s,%s%d", shorten(string(ukey)), kt, seq)
-	} else {
-		return "<invalid>"
-	}
-=======
 	if ukey, seq, kt, err := parseInternalKey(ik); err == nil {
 		return fmt.Sprintf("%s,%s%d", shorten(string(ukey)), kt, seq)
 	}
 	return fmt.Sprintf("<invalid:%#x>", []byte(ik))
->>>>>>> 23851d93
 }