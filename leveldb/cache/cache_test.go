--- conflicted
+++ resolved
@@ -45,21 +45,29 @@
 	return c.Get(ns, key, func() (int, Value) {
 		if relf != nil {
 			return charge, releaserFunc{relf, value}
-<<<<<<< HEAD
-		} else {
-			return charge, value
-		}
+		}
+		return charge, value
 	})
+}
+
+type cacheMapTestParams struct {
+	nobjects, nhandles, concurrent, repeat int
 }
 
 func TestCacheMap(t *testing.T) {
 	runtime.GOMAXPROCS(runtime.NumCPU())
 
-	nsx := []struct {
-		nobjects, nhandles, concurrent, repeat int
-	}{
-		{10000, 400, 50, 3},
-		{100000, 1000, 100, 10},
+	var params []cacheMapTestParams
+	if testing.Short() {
+		params = []cacheMapTestParams{
+			{1000, 100, 20, 3},
+			{10000, 300, 50, 10},
+		}
+	} else {
+		params = []cacheMapTestParams{
+			{10000, 400, 50, 3},
+			{100000, 1000, 100, 10},
+		}
 	}
 
 	var (
@@ -67,7 +75,7 @@
 		handles [][]unsafe.Pointer
 	)
 
-	for _, x := range nsx {
+	for _, x := range params {
 		objects = append(objects, make([]int32o, x.nobjects))
 		handles = append(handles, make([]unsafe.Pointer, x.nhandles))
 	}
@@ -77,7 +85,7 @@
 	wg := new(sync.WaitGroup)
 	var done int32
 
-	for ns, x := range nsx {
+	for ns, x := range params {
 		for i := 0; i < x.concurrent; i++ {
 			wg.Add(1)
 			go func(ns, i, repeat int, objects []int32o, handles []unsafe.Pointer) {
@@ -221,192 +229,6 @@
 	}
 }
 
-=======
-		}
-		return charge, value
-	})
-}
-
-type cacheMapTestParams struct {
-	nobjects, nhandles, concurrent, repeat int
-}
-
-func TestCacheMap(t *testing.T) {
-	runtime.GOMAXPROCS(runtime.NumCPU())
-
-	var params []cacheMapTestParams
-	if testing.Short() {
-		params = []cacheMapTestParams{
-			{1000, 100, 20, 3},
-			{10000, 300, 50, 10},
-		}
-	} else {
-		params = []cacheMapTestParams{
-			{10000, 400, 50, 3},
-			{100000, 1000, 100, 10},
-		}
-	}
-
-	var (
-		objects [][]int32o
-		handles [][]unsafe.Pointer
-	)
-
-	for _, x := range params {
-		objects = append(objects, make([]int32o, x.nobjects))
-		handles = append(handles, make([]unsafe.Pointer, x.nhandles))
-	}
-
-	c := NewCache(nil)
-
-	wg := new(sync.WaitGroup)
-	var done int32
-
-	for ns, x := range params {
-		for i := 0; i < x.concurrent; i++ {
-			wg.Add(1)
-			go func(ns, i, repeat int, objects []int32o, handles []unsafe.Pointer) {
-				defer wg.Done()
-				r := rand.New(rand.NewSource(time.Now().UnixNano()))
-
-				for j := len(objects) * repeat; j >= 0; j-- {
-					key := uint64(r.Intn(len(objects)))
-					h := c.Get(uint64(ns), key, func() (int, Value) {
-						o := &objects[key]
-						o.acquire()
-						return 1, o
-					})
-					if v := h.Value().(*int32o); v != &objects[key] {
-						t.Fatalf("#%d invalid value: want=%p got=%p", ns, &objects[key], v)
-					}
-					if objects[key] != 1 {
-						t.Fatalf("#%d invalid object %d: %d", ns, key, objects[key])
-					}
-					if !atomic.CompareAndSwapPointer(&handles[r.Intn(len(handles))], nil, unsafe.Pointer(h)) {
-						h.Release()
-					}
-				}
-			}(ns, i, x.repeat, objects[ns], handles[ns])
-		}
-
-		go func(handles []unsafe.Pointer) {
-			r := rand.New(rand.NewSource(time.Now().UnixNano()))
-
-			for atomic.LoadInt32(&done) == 0 {
-				i := r.Intn(len(handles))
-				h := (*Handle)(atomic.LoadPointer(&handles[i]))
-				if h != nil && atomic.CompareAndSwapPointer(&handles[i], unsafe.Pointer(h), nil) {
-					h.Release()
-				}
-				time.Sleep(time.Millisecond)
-			}
-		}(handles[ns])
-	}
-
-	go func() {
-		handles := make([]*Handle, 100000)
-		for atomic.LoadInt32(&done) == 0 {
-			for i := range handles {
-				handles[i] = c.Get(999999999, uint64(i), func() (int, Value) {
-					return 1, 1
-				})
-			}
-			for _, h := range handles {
-				h.Release()
-			}
-		}
-	}()
-
-	wg.Wait()
-
-	atomic.StoreInt32(&done, 1)
-
-	for _, handles0 := range handles {
-		for i := range handles0 {
-			h := (*Handle)(atomic.LoadPointer(&handles0[i]))
-			if h != nil && atomic.CompareAndSwapPointer(&handles0[i], unsafe.Pointer(h), nil) {
-				h.Release()
-			}
-		}
-	}
-
-	for ns, objects0 := range objects {
-		for i, o := range objects0 {
-			if o != 0 {
-				t.Fatalf("invalid object #%d.%d: ref=%d", ns, i, o)
-			}
-		}
-	}
-}
-
-func TestCacheMap_NodesAndSize(t *testing.T) {
-	c := NewCache(nil)
-	if c.Nodes() != 0 {
-		t.Errorf("invalid nodes counter: want=%d got=%d", 0, c.Nodes())
-	}
-	if c.Size() != 0 {
-		t.Errorf("invalid size counter: want=%d got=%d", 0, c.Size())
-	}
-	set(c, 0, 1, 1, 1, nil)
-	set(c, 0, 2, 2, 2, nil)
-	set(c, 1, 1, 3, 3, nil)
-	set(c, 2, 1, 4, 1, nil)
-	if c.Nodes() != 4 {
-		t.Errorf("invalid nodes counter: want=%d got=%d", 4, c.Nodes())
-	}
-	if c.Size() != 7 {
-		t.Errorf("invalid size counter: want=%d got=%d", 4, c.Size())
-	}
-}
-
-func TestLRUCache_Capacity(t *testing.T) {
-	c := NewCache(NewLRU(10))
-	if c.Capacity() != 10 {
-		t.Errorf("invalid capacity: want=%d got=%d", 10, c.Capacity())
-	}
-	set(c, 0, 1, 1, 1, nil).Release()
-	set(c, 0, 2, 2, 2, nil).Release()
-	set(c, 1, 1, 3, 3, nil).Release()
-	set(c, 2, 1, 4, 1, nil).Release()
-	set(c, 2, 2, 5, 1, nil).Release()
-	set(c, 2, 3, 6, 1, nil).Release()
-	set(c, 2, 4, 7, 1, nil).Release()
-	set(c, 2, 5, 8, 1, nil).Release()
-	if c.Nodes() != 7 {
-		t.Errorf("invalid nodes counter: want=%d got=%d", 7, c.Nodes())
-	}
-	if c.Size() != 10 {
-		t.Errorf("invalid size counter: want=%d got=%d", 10, c.Size())
-	}
-	c.SetCapacity(9)
-	if c.Capacity() != 9 {
-		t.Errorf("invalid capacity: want=%d got=%d", 9, c.Capacity())
-	}
-	if c.Nodes() != 6 {
-		t.Errorf("invalid nodes counter: want=%d got=%d", 6, c.Nodes())
-	}
-	if c.Size() != 8 {
-		t.Errorf("invalid size counter: want=%d got=%d", 8, c.Size())
-	}
-}
-
-func TestCacheMap_NilValue(t *testing.T) {
-	c := NewCache(NewLRU(10))
-	h := c.Get(0, 0, func() (size int, value Value) {
-		return 1, nil
-	})
-	if h != nil {
-		t.Error("cache handle is non-nil")
-	}
-	if c.Nodes() != 0 {
-		t.Errorf("invalid nodes counter: want=%d got=%d", 0, c.Nodes())
-	}
-	if c.Size() != 0 {
-		t.Errorf("invalid size counter: want=%d got=%d", 0, c.Size())
-	}
-}
-
->>>>>>> 23851d93
 func TestLRUCache_GetLatency(t *testing.T) {
 	runtime.GOMAXPROCS(runtime.NumCPU())
 
@@ -629,7 +451,6 @@
 
 	if ok := c.Evict(0, 1); !ok {
 		t.Error("first Cache.Evict on #0.1 return false")
-<<<<<<< HEAD
 	}
 	if ok := c.Evict(0, 1); ok {
 		t.Error("second Cache.Evict on #0.1 return true")
@@ -696,87 +517,13 @@
 			h.Release()
 		} else {
 			t.Errorf("Cache.Get on #%d return nil", key)
-=======
-	}
-	if ok := c.Evict(0, 1); ok {
-		t.Error("second Cache.Evict on #0.1 return true")
-	}
-	if h := c.Get(0, 1, nil); h != nil {
-		t.Errorf("Cache.Get on #0.1 return non-nil: %v", h.Value())
-	}
-
-	c.EvictNS(1)
-	if h := c.Get(1, 1, nil); h != nil {
-		t.Errorf("Cache.Get on #1.1 return non-nil: %v", h.Value())
-	}
-	if h := c.Get(1, 2, nil); h != nil {
-		t.Errorf("Cache.Get on #1.2 return non-nil: %v", h.Value())
-	}
-
-	c.EvictAll()
-	for ns := 0; ns < 3; ns++ {
-		for key := 1; key < 3; key++ {
-			if h := c.Get(uint64(ns), uint64(key), nil); h != nil {
-				t.Errorf("Cache.Get on #%d.%d return non-nil: %v", ns, key, h.Value())
-			}
->>>>>>> 23851d93
-		}
-	}
-
-<<<<<<< HEAD
+		}
+	}
+
 	h2.Release()
 	if h := c.Get(0, 2, nil); h != nil {
 		t.Errorf("Cache.Get on #2 return non-nil: %v", h.Value())
 	}
-=======
-func TestLRUCache_Delete(t *testing.T) {
-	delFuncCalled := 0
-	delFunc := func() {
-		delFuncCalled++
-	}
-
-	c := NewCache(NewLRU(2))
-	set(c, 0, 1, 1, 1, nil).Release()
-	set(c, 0, 2, 2, 1, nil).Release()
-
-	if ok := c.Delete(0, 1, delFunc); !ok {
-		t.Error("Cache.Delete on #1 return false")
-	}
-	if h := c.Get(0, 1, nil); h != nil {
-		t.Errorf("Cache.Get on #1 return non-nil: %v", h.Value())
-	}
-	if ok := c.Delete(0, 1, delFunc); ok {
-		t.Error("Cache.Delete on #1 return true")
-	}
-
-	h2 := c.Get(0, 2, nil)
-	if h2 == nil {
-		t.Error("Cache.Get on #2 return nil")
-	}
-	if ok := c.Delete(0, 2, delFunc); !ok {
-		t.Error("(1) Cache.Delete on #2 return false")
-	}
-	if ok := c.Delete(0, 2, delFunc); !ok {
-		t.Error("(2) Cache.Delete on #2 return false")
-	}
-
-	set(c, 0, 3, 3, 1, nil).Release()
-	set(c, 0, 4, 4, 1, nil).Release()
-	c.Get(0, 2, nil).Release()
-
-	for key := 2; key <= 4; key++ {
-		if h := c.Get(0, uint64(key), nil); h != nil {
-			h.Release()
-		} else {
-			t.Errorf("Cache.Get on #%d return nil", key)
-		}
-	}
-
-	h2.Release()
-	if h := c.Get(0, 2, nil); h != nil {
-		t.Errorf("Cache.Get on #2 return non-nil: %v", h.Value())
-	}
->>>>>>> 23851d93
 
 	if delFuncCalled != 4 {
 		t.Errorf("delFunc isn't called 4 times: got=%d", delFuncCalled)
@@ -809,30 +556,8 @@
 
 	if relFuncCalled != 3 {
 		t.Errorf("relFunc isn't called 3 times: got=%d", relFuncCalled)
-<<<<<<< HEAD
-=======
 	}
 	if delFuncCalled != 1 {
 		t.Errorf("delFunc isn't called 1 times: got=%d", delFuncCalled)
->>>>>>> 23851d93
-	}
-	if delFuncCalled != 1 {
-		t.Errorf("delFunc isn't called 1 times: got=%d", delFuncCalled)
-	}
-}
-
-func BenchmarkLRUCache(b *testing.B) {
-	c := NewCache(NewLRU(10000))
-
-	b.SetParallelism(10)
-	b.RunParallel(func(pb *testing.PB) {
-		r := rand.New(rand.NewSource(time.Now().UnixNano()))
-
-		for pb.Next() {
-			key := uint64(r.Intn(1000000))
-			c.Get(0, key, func() (int, Value) {
-				return 1, key
-			}).Release()
-		}
-	})
+	}
 }