--- conflicted
+++ resolved
@@ -12,20 +12,15 @@
 	"sync/atomic"
 	"unsafe"
 
-<<<<<<< HEAD
-	"github.com/FactomProject/goleveldb/leveldb/util"
-=======
 	"github.com/syndtr/goleveldb/leveldb/util"
->>>>>>> 23851d93
 )
- 
+
 // Cacher provides interface to implements a caching functionality.
-// An implementation must be goroutine-safe.
+// An implementation must be safe for concurrent use.
 type Cacher interface {
 	// Capacity returns cache capacity.
 	Capacity() int
 
-<<<<<<< HEAD
 	// SetCapacity sets cache capacity.
 	SetCapacity(capacity int)
 
@@ -52,17 +47,21 @@
 // so the the Release method will be called once object is released.
 type Value interface{}
 
-type CacheGetter struct {
+// NamespaceGetter provides convenient wrapper for namespace.
+type NamespaceGetter struct {
 	Cache *Cache
 	NS    uint64
 }
 
-func (g *CacheGetter) Get(key uint64, setFunc func() (size int, value Value)) *Handle {
+// Get simply calls Cache.Get() method.
+func (g *NamespaceGetter) Get(key uint64, setFunc func() (size int, value Value)) *Handle {
 	return g.Cache.Get(g.NS, key, setFunc)
 }
 
 // The hash tables implementation is based on:
-// "Dynamic-Sized Nonblocking Hash Tables", by Yujie Liu, Kunlong Zhang, and Michael Spear. ACM Symposium on Principles of Distributed Computing, Jul 2014.
+// "Dynamic-Sized Nonblocking Hash Tables", by Yujie Liu,
+// Kunlong Zhang, and Michael Spear.
+// ACM Symposium on Principles of Distributed Computing, Jul 2014.
 
 const (
 	mInitialSize           = 1 << 4
@@ -85,77 +84,6 @@
 	return b.node
 }
 
-=======
-// Cacher provides interface to implements a caching functionality.
-// An implementation must be safe for concurrent use.
-type Cacher interface {
-	// Capacity returns cache capacity.
-	Capacity() int
-
-	// SetCapacity sets cache capacity.
-	SetCapacity(capacity int)
-
-	// Promote promotes the 'cache node'.
-	Promote(n *Node)
-
-	// Ban evicts the 'cache node' and prevent subsequent 'promote'.
-	Ban(n *Node)
-
-	// Evict evicts the 'cache node'.
-	Evict(n *Node)
-
-	// EvictNS evicts 'cache node' with the given namespace.
-	EvictNS(ns uint64)
-
-	// EvictAll evicts all 'cache node'.
-	EvictAll()
-
-	// Close closes the 'cache tree'
-	Close() error
-}
-
-// Value is a 'cacheable object'. It may implements util.Releaser, if
-// so the the Release method will be called once object is released.
-type Value interface{}
-
-// NamespaceGetter provides convenient wrapper for namespace.
-type NamespaceGetter struct {
-	Cache *Cache
-	NS    uint64
-}
-
-// Get simply calls Cache.Get() method.
-func (g *NamespaceGetter) Get(key uint64, setFunc func() (size int, value Value)) *Handle {
-	return g.Cache.Get(g.NS, key, setFunc)
-}
-
-// The hash tables implementation is based on:
-// "Dynamic-Sized Nonblocking Hash Tables", by Yujie Liu,
-// Kunlong Zhang, and Michael Spear.
-// ACM Symposium on Principles of Distributed Computing, Jul 2014.
-
-const (
-	mInitialSize           = 1 << 4
-	mOverflowThreshold     = 1 << 5
-	mOverflowGrowThreshold = 1 << 7
-)
-
-type mBucket struct {
-	mu     sync.Mutex
-	node   []*Node
-	frozen bool
-}
-
-func (b *mBucket) freeze() []*Node {
-	b.mu.Lock()
-	defer b.mu.Unlock()
-	if !b.frozen {
-		b.frozen = true
-	}
-	return b.node
-}
-
->>>>>>> 23851d93
 func (b *mBucket) get(r *Cache, h *mNode, hash uint32, ns, key uint64, noset bool) (done, added bool, n *Node) {
 	b.mu.Lock()
 
@@ -259,7 +187,6 @@
 		for _, f := range n.onDel {
 			f()
 		}
-<<<<<<< HEAD
 
 		// Update counter.
 		atomic.AddInt32(&r.size, int32(n.size)*-1)
@@ -300,48 +227,6 @@
 	shrinkThreshold int32
 }
 
-=======
-
-		// Update counter.
-		atomic.AddInt32(&r.size, int32(n.size)*-1)
-		shrink := atomic.AddInt32(&r.nodes, -1) < h.shrinkThreshold
-		if bLen >= mOverflowThreshold {
-			atomic.AddInt32(&h.overflow, -1)
-		}
-
-		// Shrink.
-		if shrink && len(h.buckets) > mInitialSize && atomic.CompareAndSwapInt32(&h.resizeInProgess, 0, 1) {
-			nhLen := len(h.buckets) >> 1
-			nh := &mNode{
-				buckets:         make([]unsafe.Pointer, nhLen),
-				mask:            uint32(nhLen) - 1,
-				pred:            unsafe.Pointer(h),
-				growThreshold:   int32(nhLen * mOverflowThreshold),
-				shrinkThreshold: int32(nhLen >> 1),
-			}
-			ok := atomic.CompareAndSwapPointer(&r.mHead, unsafe.Pointer(h), unsafe.Pointer(nh))
-			if !ok {
-				panic("BUG: failed swapping head")
-			}
-			go nh.initBuckets()
-		}
-	}
-
-	return true, deleted
-}
-
-type mNode struct {
-	buckets         []unsafe.Pointer // []*mBucket
-	mask            uint32
-	pred            unsafe.Pointer // *mNode
-	resizeInProgess int32
-
-	overflow        int32
-	growThreshold   int32
-	shrinkThreshold int32
-}
-
->>>>>>> 23851d93
 func (n *mNode) initBucket(i uint32) *mBucket {
 	if b := (*mBucket)(atomic.LoadPointer(&n.buckets[i])); b != nil {
 		return b
@@ -605,27 +490,10 @@
 	r.mu.RLock()
 	defer r.mu.RUnlock()
 	if r.closed {
-<<<<<<< HEAD
-=======
 		return
 	}
 
 	if r.cacher != nil {
-		r.cacher.EvictNS(ns)
-	}
-}
-
-// EvictAll evicts all 'cache node'. This will simply call Cacher.EvictAll.
-func (r *Cache) EvictAll() {
-	r.mu.RLock()
-	defer r.mu.RUnlock()
-	if r.closed {
->>>>>>> 23851d93
-		return
-	}
-
-	if r.cacher != nil {
-<<<<<<< HEAD
 		r.cacher.EvictNS(ns)
 	}
 }
@@ -639,31 +507,16 @@
 	}
 
 	if r.cacher != nil {
-=======
->>>>>>> 23851d93
 		r.cacher.EvictAll()
 	}
 }
 
-<<<<<<< HEAD
-// Close closes the 'cache map' and releases all 'cache node'.
-=======
 // Close closes the 'cache map' and forcefully releases all 'cache node'.
->>>>>>> 23851d93
 func (r *Cache) Close() error {
 	r.mu.Lock()
 	if !r.closed {
 		r.closed = true
 
-<<<<<<< HEAD
-		if r.cacher != nil {
-			if err := r.cacher.Close(); err != nil {
-				return err
-			}
-		}
-
-=======
->>>>>>> 23851d93
 		h := (*mNode)(r.mHead)
 		h.initBuckets()
 
@@ -682,16 +535,11 @@
 				for _, f := range n.onDel {
 					f()
 				}
-<<<<<<< HEAD
-=======
 				n.onDel = nil
->>>>>>> 23851d93
 			}
 		}
 	}
 	r.mu.Unlock()
-<<<<<<< HEAD
-=======
 
 	// Avoid deadlock.
 	if r.cacher != nil {
@@ -718,7 +566,6 @@
 			return err
 		}
 	}
->>>>>>> 23851d93
 	return nil
 }
 
@@ -788,18 +635,12 @@
 	}
 }
 
-<<<<<<< HEAD
-=======
 // Handle is a 'cache handle' of a 'cache node'.
->>>>>>> 23851d93
 type Handle struct {
 	n unsafe.Pointer // *Node
 }
 
-<<<<<<< HEAD
-=======
 // Value returns the value of the 'cache node'.
->>>>>>> 23851d93
 func (h *Handle) Value() Value {
 	n := (*Node)(atomic.LoadPointer(&h.n))
 	if n != nil {
@@ -808,11 +649,8 @@
 	return nil
 }
 
-<<<<<<< HEAD
-=======
 // Release releases this 'cache handle'.
 // It is safe to call release multiple times.
->>>>>>> 23851d93
 func (h *Handle) Release() {
 	nPtr := atomic.LoadPointer(&h.n)
 	if nPtr != nil && atomic.CompareAndSwapPointer(&h.n, nPtr, nil) {
