// Copyright (c) 2012, Suryandaru Triandana <syndtr@gmail.com>
// All rights reserved.
//
// Use of this source code is governed by a BSD-style license that can be
// found in the LICENSE file.

package leveldb

import (
	"fmt"
	"io"
	"os"
	"sync"

<<<<<<< HEAD
	"github.com/FactomProject/goleveldb/leveldb/errors"
	"github.com/FactomProject/goleveldb/leveldb/iterator"
	"github.com/FactomProject/goleveldb/leveldb/journal"
	"github.com/FactomProject/goleveldb/leveldb/opt"
	"github.com/FactomProject/goleveldb/leveldb/storage"
	"github.com/FactomProject/goleveldb/leveldb/util"
)

=======
	"github.com/syndtr/goleveldb/leveldb/errors"
	"github.com/syndtr/goleveldb/leveldb/journal"
	"github.com/syndtr/goleveldb/leveldb/opt"
	"github.com/syndtr/goleveldb/leveldb/storage"
)

// ErrManifestCorrupted records manifest corruption. This error will be
// wrapped with errors.ErrCorrupted.
>>>>>>> 23851d93
type ErrManifestCorrupted struct {
	Field  string
	Reason string
}

func (e *ErrManifestCorrupted) Error() string {
	return fmt.Sprintf("leveldb: manifest corrupted (field '%s'): %s", e.Field, e.Reason)
}

<<<<<<< HEAD
func newErrManifestCorrupted(f storage.File, field, reason string) error {
	return errors.NewErrCorrupted(f, &ErrManifestCorrupted{field, reason})
=======
func newErrManifestCorrupted(fd storage.FileDesc, field, reason string) error {
	return errors.NewErrCorrupted(fd, &ErrManifestCorrupted{field, reason})
>>>>>>> 23851d93
}

// session represent a persistent database session.
type session struct {
	// Need 64-bit alignment.
<<<<<<< HEAD
	stNextFileNum    uint64 // current unused file number
	stJournalNum     uint64 // current journal file number; need external synchronization
	stPrevJournalNum uint64 // prev journal file number; no longer used; for compatibility with older version of leveldb
	stSeqNum         uint64 // last mem compacted seq; need external synchronization
	stTempFileNum    uint64

	stor     storage.Storage
	storLock util.Releaser
=======
	stNextFileNum    int64 // current unused file number
	stJournalNum     int64 // current journal file number; need external synchronization
	stPrevJournalNum int64 // prev journal file number; no longer used; for compatibility with older version of leveldb
	stTempFileNum    int64
	stSeqNum         uint64 // last mem compacted seq; need external synchronization

	stor     storage.Storage
	storLock storage.Locker
>>>>>>> 23851d93
	o        *cachedOptions
	icmp     *iComparer
	tops     *tOps
	fileRef  map[int64]int

	manifest       *journal.Writer
	manifestWriter storage.Writer
	manifestFd     storage.FileDesc

<<<<<<< HEAD
	stCompPtrs []iKey   // compaction pointers; need external synchronization
	stVersion  *version // current version
=======
	stCompPtrs []internalKey // compaction pointers; need external synchronization
	stVersion  *version      // current version
>>>>>>> 23851d93
	vmu        sync.Mutex
}

// Creates new initialized session instance.
func newSession(stor storage.Storage, o *opt.Options) (s *session, err error) {
	if stor == nil {
		return nil, os.ErrInvalid
	}
	storLock, err := stor.Lock()
	if err != nil {
		return
	}
	s = &session{
<<<<<<< HEAD
		stor:       stor,
		storLock:   storLock,
		stCompPtrs: make([]iKey, o.GetNumLevel()),
=======
		stor:     stor,
		storLock: storLock,
		fileRef:  make(map[int64]int),
>>>>>>> 23851d93
	}
	s.setOptions(o)
	s.tops = newTableOps(s)
	s.setVersion(newVersion(s))
	s.log("log@legend F·NumFile S·FileSize N·Entry C·BadEntry B·BadBlock Ke·KeyError D·DroppedEntry L·Level Q·SeqNum T·TimeElapsed")
	return
}

// Close session.
func (s *session) close() {
	s.tops.close()
	if s.manifest != nil {
		s.manifest.Close()
	}
	if s.manifestWriter != nil {
		s.manifestWriter.Close()
	}
	s.manifest = nil
	s.manifestWriter = nil
<<<<<<< HEAD
	s.manifestFile = nil
	s.stVersion = nil
=======
	s.setVersion(&version{s: s, closing: true})
>>>>>>> 23851d93
}

// Release session lock.
func (s *session) release() {
	s.storLock.Unlock()
}

// Create a new database session; need external synchronization.
func (s *session) create() error {
	// create manifest
	return s.newManifest(nil, nil)
}

// Recover a database session; need external synchronization.
func (s *session) recover() (err error) {
	defer func() {
		if os.IsNotExist(err) {
			// Don't return os.ErrNotExist if the underlying storage contains
			// other files that belong to LevelDB. So the DB won't get trashed.
<<<<<<< HEAD
			if files, _ := s.stor.GetFiles(storage.TypeAll); len(files) > 0 {
				err = &errors.ErrCorrupted{File: &storage.FileInfo{Type: storage.TypeManifest}, Err: &errors.ErrMissingFiles{}}
			}
		}
	}()

	m, err := s.stor.GetManifest()
=======
			if fds, _ := s.stor.List(storage.TypeAll); len(fds) > 0 {
				err = &errors.ErrCorrupted{Fd: storage.FileDesc{Type: storage.TypeManifest}, Err: &errors.ErrMissingFiles{}}
			}
		}
	}()

	fd, err := s.stor.GetMeta()
>>>>>>> 23851d93
	if err != nil {
		return
	}

<<<<<<< HEAD
	reader, err := m.Open()
=======
	reader, err := s.stor.Open(fd)
>>>>>>> 23851d93
	if err != nil {
		return
	}
	defer reader.Close()
<<<<<<< HEAD
	strict := s.o.GetStrict(opt.StrictManifest)
	jr := journal.NewReader(reader, dropper{s, m}, strict, true)

	staging := s.stVersion.newStaging()
	rec := &sessionRecord{numLevel: s.o.GetNumLevel()}
=======

	var (
		// Options.
		strict = s.o.GetStrict(opt.StrictManifest)

		jr      = journal.NewReader(reader, dropper{s, fd}, strict, true)
		rec     = &sessionRecord{}
		staging = s.stVersion.newStaging()
	)
>>>>>>> 23851d93
	for {
		var r io.Reader
		r, err = jr.Next()
		if err != nil {
			if err == io.EOF {
				err = nil
				break
			}
<<<<<<< HEAD
			return errors.SetFile(err, m)
=======
			return errors.SetFd(err, fd)
>>>>>>> 23851d93
		}

		err = rec.decode(r)
		if err == nil {
			// save compact pointers
			for _, r := range rec.compPtrs {
<<<<<<< HEAD
				s.stCompPtrs[r.level] = iKey(r.ikey)
=======
				s.setCompPtr(r.level, internalKey(r.ikey))
>>>>>>> 23851d93
			}
			// commit record to version staging
			staging.commit(rec)
		} else {
<<<<<<< HEAD
			err = errors.SetFile(err, m)
			if strict || !errors.IsCorrupted(err) {
				return
			} else {
				s.logf("manifest error: %v (skipped)", errors.SetFile(err, m))
			}
=======
			err = errors.SetFd(err, fd)
			if strict || !errors.IsCorrupted(err) {
				return
			}
			s.logf("manifest error: %v (skipped)", errors.SetFd(err, fd))
>>>>>>> 23851d93
		}
		rec.resetCompPtrs()
		rec.resetAddedTables()
		rec.resetDeletedTables()
	}

	switch {
	case !rec.has(recComparer):
<<<<<<< HEAD
		return newErrManifestCorrupted(m, "comparer", "missing")
	case rec.comparer != s.icmp.uName():
		return newErrManifestCorrupted(m, "comparer", fmt.Sprintf("mismatch: want '%s', got '%s'", s.icmp.uName(), rec.comparer))
	case !rec.has(recNextFileNum):
		return newErrManifestCorrupted(m, "next-file-num", "missing")
	case !rec.has(recJournalNum):
		return newErrManifestCorrupted(m, "journal-file-num", "missing")
	case !rec.has(recSeqNum):
		return newErrManifestCorrupted(m, "seq-num", "missing")
	}

	s.manifestFile = m
=======
		return newErrManifestCorrupted(fd, "comparer", "missing")
	case rec.comparer != s.icmp.uName():
		return newErrManifestCorrupted(fd, "comparer", fmt.Sprintf("mismatch: want '%s', got '%s'", s.icmp.uName(), rec.comparer))
	case !rec.has(recNextFileNum):
		return newErrManifestCorrupted(fd, "next-file-num", "missing")
	case !rec.has(recJournalNum):
		return newErrManifestCorrupted(fd, "journal-file-num", "missing")
	case !rec.has(recSeqNum):
		return newErrManifestCorrupted(fd, "seq-num", "missing")
	}

	s.manifestFd = fd
>>>>>>> 23851d93
	s.setVersion(staging.finish())
	s.setNextFileNum(rec.nextFileNum)
	s.recordCommited(rec)
	return nil
}

// Commit session; need external synchronization.
func (s *session) commit(r *sessionRecord) (err error) {
	v := s.version()
	defer v.release()

	// spawn new version based on current version
	nv := v.spawn(r)

	if s.manifest == nil {
		// manifest journal writer not yet created, create one
		err = s.newManifest(r, nv)
	} else {
		err = s.flushManifest(r)
	}

	// finally, apply new version if no error rise
	if err == nil {
		s.setVersion(nv)
	}

	return
<<<<<<< HEAD
}

// Pick a compaction based on current state; need external synchronization.
func (s *session) pickCompaction() *compaction {
	v := s.version()

	var level int
	var t0 tFiles
	if v.cScore >= 1 {
		level = v.cLevel
		cptr := s.stCompPtrs[level]
		tables := v.tables[level]
		for _, t := range tables {
			if cptr == nil || s.icmp.Compare(t.imax, cptr) > 0 {
				t0 = append(t0, t)
				break
			}
		}
		if len(t0) == 0 {
			t0 = append(t0, tables[0])
		}
	} else {
		if p := atomic.LoadPointer(&v.cSeek); p != nil {
			ts := (*tSet)(p)
			level = ts.level
			t0 = append(t0, ts.table)
		} else {
			v.release()
			return nil
		}
	}

	return newCompaction(s, v, level, t0)
}

// Create compaction from given level and range; need external synchronization.
func (s *session) getCompactionRange(level int, umin, umax []byte) *compaction {
	v := s.version()

	t0 := v.tables[level].getOverlaps(nil, s.icmp, umin, umax, level == 0)
	if len(t0) == 0 {
		v.release()
		return nil
	}

	// Avoid compacting too much in one shot in case the range is large.
	// But we cannot do this for level-0 since level-0 files can overlap
	// and we must not pick one file and drop another older file if the
	// two files overlap.
	if level > 0 {
		limit := uint64(v.s.o.GetCompactionSourceLimit(level))
		total := uint64(0)
		for i, t := range t0 {
			total += t.size
			if total >= limit {
				s.logf("table@compaction limiting F·%d -> F·%d", len(t0), i+1)
				t0 = t0[:i+1]
				break
			}
		}
	}

	return newCompaction(s, v, level, t0)
}

func newCompaction(s *session, v *version, level int, t0 tFiles) *compaction {
	c := &compaction{
		s:             s,
		v:             v,
		level:         level,
		tables:        [2]tFiles{t0, nil},
		maxGPOverlaps: uint64(s.o.GetCompactionGPOverlaps(level)),
		tPtrs:         make([]int, s.o.GetNumLevel()),
	}
	c.expand()
	c.save()
	return c
}

// compaction represent a compaction state.
type compaction struct {
	s *session
	v *version

	level         int
	tables        [2]tFiles
	maxGPOverlaps uint64

	gp                tFiles
	gpi               int
	seenKey           bool
	gpOverlappedBytes uint64
	imin, imax        iKey
	tPtrs             []int
	released          bool

	snapGPI               int
	snapSeenKey           bool
	snapGPOverlappedBytes uint64
	snapTPtrs             []int
}

func (c *compaction) save() {
	c.snapGPI = c.gpi
	c.snapSeenKey = c.seenKey
	c.snapGPOverlappedBytes = c.gpOverlappedBytes
	c.snapTPtrs = append(c.snapTPtrs[:0], c.tPtrs...)
}

func (c *compaction) restore() {
	c.gpi = c.snapGPI
	c.seenKey = c.snapSeenKey
	c.gpOverlappedBytes = c.snapGPOverlappedBytes
	c.tPtrs = append(c.tPtrs[:0], c.snapTPtrs...)
}

func (c *compaction) release() {
	if !c.released {
		c.released = true
		c.v.release()
	}
}

// Expand compacted tables; need external synchronization.
func (c *compaction) expand() {
	limit := uint64(c.s.o.GetCompactionExpandLimit(c.level))
	vt0, vt1 := c.v.tables[c.level], c.v.tables[c.level+1]

	t0, t1 := c.tables[0], c.tables[1]
	imin, imax := t0.getRange(c.s.icmp)
	// We expand t0 here just incase ukey hop across tables.
	t0 = vt0.getOverlaps(t0, c.s.icmp, imin.ukey(), imax.ukey(), c.level == 0)
	if len(t0) != len(c.tables[0]) {
		imin, imax = t0.getRange(c.s.icmp)
	}
	t1 = vt1.getOverlaps(t1, c.s.icmp, imin.ukey(), imax.ukey(), false)
	// Get entire range covered by compaction.
	amin, amax := append(t0, t1...).getRange(c.s.icmp)

	// See if we can grow the number of inputs in "level" without
	// changing the number of "level+1" files we pick up.
	if len(t1) > 0 {
		exp0 := vt0.getOverlaps(nil, c.s.icmp, amin.ukey(), amax.ukey(), c.level == 0)
		if len(exp0) > len(t0) && t1.size()+exp0.size() < limit {
			xmin, xmax := exp0.getRange(c.s.icmp)
			exp1 := vt1.getOverlaps(nil, c.s.icmp, xmin.ukey(), xmax.ukey(), false)
			if len(exp1) == len(t1) {
				c.s.logf("table@compaction expanding L%d+L%d (F·%d S·%s)+(F·%d S·%s) -> (F·%d S·%s)+(F·%d S·%s)",
					c.level, c.level+1, len(t0), shortenb(int(t0.size())), len(t1), shortenb(int(t1.size())),
					len(exp0), shortenb(int(exp0.size())), len(exp1), shortenb(int(exp1.size())))
				imin, imax = xmin, xmax
				t0, t1 = exp0, exp1
				amin, amax = append(t0, t1...).getRange(c.s.icmp)
			}
		}
	}

	// Compute the set of grandparent files that overlap this compaction
	// (parent == level+1; grandparent == level+2)
	if c.level+2 < c.s.o.GetNumLevel() {
		c.gp = c.v.tables[c.level+2].getOverlaps(c.gp, c.s.icmp, amin.ukey(), amax.ukey(), false)
	}

	c.tables[0], c.tables[1] = t0, t1
	c.imin, c.imax = imin, imax
}

// Check whether compaction is trivial.
func (c *compaction) trivial() bool {
	return len(c.tables[0]) == 1 && len(c.tables[1]) == 0 && c.gp.size() <= c.maxGPOverlaps
}

func (c *compaction) baseLevelForKey(ukey []byte) bool {
	for level, tables := range c.v.tables[c.level+2:] {
		for c.tPtrs[level] < len(tables) {
			t := tables[c.tPtrs[level]]
			if c.s.icmp.uCompare(ukey, t.imax.ukey()) <= 0 {
				// We've advanced far enough.
				if c.s.icmp.uCompare(ukey, t.imin.ukey()) >= 0 {
					// Key falls in this file's range, so definitely not base level.
					return false
				}
				break
			}
			c.tPtrs[level]++
		}
	}
	return true
}

func (c *compaction) shouldStopBefore(ikey iKey) bool {
	for ; c.gpi < len(c.gp); c.gpi++ {
		gp := c.gp[c.gpi]
		if c.s.icmp.Compare(ikey, gp.imax) <= 0 {
			break
		}
		if c.seenKey {
			c.gpOverlappedBytes += gp.size
		}
	}
	c.seenKey = true

	if c.gpOverlappedBytes > c.maxGPOverlaps {
		// Too much overlap for current output; start new output.
		c.gpOverlappedBytes = 0
		return true
	}
	return false
}

// Creates an iterator.
func (c *compaction) newIterator() iterator.Iterator {
	// Creates iterator slice.
	icap := len(c.tables)
	if c.level == 0 {
		// Special case for level-0
		icap = len(c.tables[0]) + 1
	}
	its := make([]iterator.Iterator, 0, icap)

	// Options.
	ro := &opt.ReadOptions{
		DontFillCache: true,
		Strict:        opt.StrictOverride,
	}
	strict := c.s.o.GetStrict(opt.StrictCompaction)
	if strict {
		ro.Strict |= opt.StrictReader
	}

	for i, tables := range c.tables {
		if len(tables) == 0 {
			continue
		}

		// Level-0 is not sorted and may overlaps each other.
		if c.level+i == 0 {
			for _, t := range tables {
				its = append(its, c.s.tops.newIterator(t, nil, ro))
			}
		} else {
			it := iterator.NewIndexedIterator(tables.newIndexIterator(c.s.tops, c.s.icmp, nil, ro), strict)
			its = append(its, it)
		}
	}

	return iterator.NewMergedIterator(its, c.s.icmp, strict)
=======
>>>>>>> 23851d93
}<|MERGE_RESOLUTION|>--- conflicted
+++ resolved
@@ -12,16 +12,6 @@
 	"os"
 	"sync"
 
-<<<<<<< HEAD
-	"github.com/FactomProject/goleveldb/leveldb/errors"
-	"github.com/FactomProject/goleveldb/leveldb/iterator"
-	"github.com/FactomProject/goleveldb/leveldb/journal"
-	"github.com/FactomProject/goleveldb/leveldb/opt"
-	"github.com/FactomProject/goleveldb/leveldb/storage"
-	"github.com/FactomProject/goleveldb/leveldb/util"
-)
-
-=======
 	"github.com/syndtr/goleveldb/leveldb/errors"
 	"github.com/syndtr/goleveldb/leveldb/journal"
 	"github.com/syndtr/goleveldb/leveldb/opt"
@@ -30,7 +20,6 @@
 
 // ErrManifestCorrupted records manifest corruption. This error will be
 // wrapped with errors.ErrCorrupted.
->>>>>>> 23851d93
 type ErrManifestCorrupted struct {
 	Field  string
 	Reason string
@@ -40,28 +29,13 @@
 	return fmt.Sprintf("leveldb: manifest corrupted (field '%s'): %s", e.Field, e.Reason)
 }
 
-<<<<<<< HEAD
-func newErrManifestCorrupted(f storage.File, field, reason string) error {
-	return errors.NewErrCorrupted(f, &ErrManifestCorrupted{field, reason})
-=======
 func newErrManifestCorrupted(fd storage.FileDesc, field, reason string) error {
 	return errors.NewErrCorrupted(fd, &ErrManifestCorrupted{field, reason})
->>>>>>> 23851d93
 }
 
 // session represent a persistent database session.
 type session struct {
 	// Need 64-bit alignment.
-<<<<<<< HEAD
-	stNextFileNum    uint64 // current unused file number
-	stJournalNum     uint64 // current journal file number; need external synchronization
-	stPrevJournalNum uint64 // prev journal file number; no longer used; for compatibility with older version of leveldb
-	stSeqNum         uint64 // last mem compacted seq; need external synchronization
-	stTempFileNum    uint64
-
-	stor     storage.Storage
-	storLock util.Releaser
-=======
 	stNextFileNum    int64 // current unused file number
 	stJournalNum     int64 // current journal file number; need external synchronization
 	stPrevJournalNum int64 // prev journal file number; no longer used; for compatibility with older version of leveldb
@@ -70,7 +44,6 @@
 
 	stor     storage.Storage
 	storLock storage.Locker
->>>>>>> 23851d93
 	o        *cachedOptions
 	icmp     *iComparer
 	tops     *tOps
@@ -80,13 +53,8 @@
 	manifestWriter storage.Writer
 	manifestFd     storage.FileDesc
 
-<<<<<<< HEAD
-	stCompPtrs []iKey   // compaction pointers; need external synchronization
-	stVersion  *version // current version
-=======
 	stCompPtrs []internalKey // compaction pointers; need external synchronization
 	stVersion  *version      // current version
->>>>>>> 23851d93
 	vmu        sync.Mutex
 }
 
@@ -100,15 +68,9 @@
 		return
 	}
 	s = &session{
-<<<<<<< HEAD
-		stor:       stor,
-		storLock:   storLock,
-		stCompPtrs: make([]iKey, o.GetNumLevel()),
-=======
 		stor:     stor,
 		storLock: storLock,
 		fileRef:  make(map[int64]int),
->>>>>>> 23851d93
 	}
 	s.setOptions(o)
 	s.tops = newTableOps(s)
@@ -128,12 +90,7 @@
 	}
 	s.manifest = nil
 	s.manifestWriter = nil
-<<<<<<< HEAD
-	s.manifestFile = nil
-	s.stVersion = nil
-=======
 	s.setVersion(&version{s: s, closing: true})
->>>>>>> 23851d93
 }
 
 // Release session lock.
@@ -153,43 +110,22 @@
 		if os.IsNotExist(err) {
 			// Don't return os.ErrNotExist if the underlying storage contains
 			// other files that belong to LevelDB. So the DB won't get trashed.
-<<<<<<< HEAD
-			if files, _ := s.stor.GetFiles(storage.TypeAll); len(files) > 0 {
-				err = &errors.ErrCorrupted{File: &storage.FileInfo{Type: storage.TypeManifest}, Err: &errors.ErrMissingFiles{}}
+			if fds, _ := s.stor.List(storage.TypeAll); len(fds) > 0 {
+				err = &errors.ErrCorrupted{Fd: storage.FileDesc{Type: storage.TypeManifest}, Err: &errors.ErrMissingFiles{}}
 			}
 		}
 	}()
 
-	m, err := s.stor.GetManifest()
-=======
-			if fds, _ := s.stor.List(storage.TypeAll); len(fds) > 0 {
-				err = &errors.ErrCorrupted{Fd: storage.FileDesc{Type: storage.TypeManifest}, Err: &errors.ErrMissingFiles{}}
-			}
-		}
-	}()
-
 	fd, err := s.stor.GetMeta()
->>>>>>> 23851d93
 	if err != nil {
 		return
 	}
 
-<<<<<<< HEAD
-	reader, err := m.Open()
-=======
 	reader, err := s.stor.Open(fd)
->>>>>>> 23851d93
 	if err != nil {
 		return
 	}
 	defer reader.Close()
-<<<<<<< HEAD
-	strict := s.o.GetStrict(opt.StrictManifest)
-	jr := journal.NewReader(reader, dropper{s, m}, strict, true)
-
-	staging := s.stVersion.newStaging()
-	rec := &sessionRecord{numLevel: s.o.GetNumLevel()}
-=======
 
 	var (
 		// Options.
@@ -199,7 +135,6 @@
 		rec     = &sessionRecord{}
 		staging = s.stVersion.newStaging()
 	)
->>>>>>> 23851d93
 	for {
 		var r io.Reader
 		r, err = jr.Next()
@@ -208,40 +143,23 @@
 				err = nil
 				break
 			}
-<<<<<<< HEAD
-			return errors.SetFile(err, m)
-=======
 			return errors.SetFd(err, fd)
->>>>>>> 23851d93
 		}
 
 		err = rec.decode(r)
 		if err == nil {
 			// save compact pointers
 			for _, r := range rec.compPtrs {
-<<<<<<< HEAD
-				s.stCompPtrs[r.level] = iKey(r.ikey)
-=======
 				s.setCompPtr(r.level, internalKey(r.ikey))
->>>>>>> 23851d93
 			}
 			// commit record to version staging
 			staging.commit(rec)
 		} else {
-<<<<<<< HEAD
-			err = errors.SetFile(err, m)
-			if strict || !errors.IsCorrupted(err) {
-				return
-			} else {
-				s.logf("manifest error: %v (skipped)", errors.SetFile(err, m))
-			}
-=======
 			err = errors.SetFd(err, fd)
 			if strict || !errors.IsCorrupted(err) {
 				return
 			}
 			s.logf("manifest error: %v (skipped)", errors.SetFd(err, fd))
->>>>>>> 23851d93
 		}
 		rec.resetCompPtrs()
 		rec.resetAddedTables()
@@ -250,20 +168,6 @@
 
 	switch {
 	case !rec.has(recComparer):
-<<<<<<< HEAD
-		return newErrManifestCorrupted(m, "comparer", "missing")
-	case rec.comparer != s.icmp.uName():
-		return newErrManifestCorrupted(m, "comparer", fmt.Sprintf("mismatch: want '%s', got '%s'", s.icmp.uName(), rec.comparer))
-	case !rec.has(recNextFileNum):
-		return newErrManifestCorrupted(m, "next-file-num", "missing")
-	case !rec.has(recJournalNum):
-		return newErrManifestCorrupted(m, "journal-file-num", "missing")
-	case !rec.has(recSeqNum):
-		return newErrManifestCorrupted(m, "seq-num", "missing")
-	}
-
-	s.manifestFile = m
-=======
 		return newErrManifestCorrupted(fd, "comparer", "missing")
 	case rec.comparer != s.icmp.uName():
 		return newErrManifestCorrupted(fd, "comparer", fmt.Sprintf("mismatch: want '%s', got '%s'", s.icmp.uName(), rec.comparer))
@@ -276,7 +180,6 @@
 	}
 
 	s.manifestFd = fd
->>>>>>> 23851d93
 	s.setVersion(staging.finish())
 	s.setNextFileNum(rec.nextFileNum)
 	s.recordCommited(rec)
@@ -304,254 +207,4 @@
 	}
 
 	return
-<<<<<<< HEAD
-}
-
-// Pick a compaction based on current state; need external synchronization.
-func (s *session) pickCompaction() *compaction {
-	v := s.version()
-
-	var level int
-	var t0 tFiles
-	if v.cScore >= 1 {
-		level = v.cLevel
-		cptr := s.stCompPtrs[level]
-		tables := v.tables[level]
-		for _, t := range tables {
-			if cptr == nil || s.icmp.Compare(t.imax, cptr) > 0 {
-				t0 = append(t0, t)
-				break
-			}
-		}
-		if len(t0) == 0 {
-			t0 = append(t0, tables[0])
-		}
-	} else {
-		if p := atomic.LoadPointer(&v.cSeek); p != nil {
-			ts := (*tSet)(p)
-			level = ts.level
-			t0 = append(t0, ts.table)
-		} else {
-			v.release()
-			return nil
-		}
-	}
-
-	return newCompaction(s, v, level, t0)
-}
-
-// Create compaction from given level and range; need external synchronization.
-func (s *session) getCompactionRange(level int, umin, umax []byte) *compaction {
-	v := s.version()
-
-	t0 := v.tables[level].getOverlaps(nil, s.icmp, umin, umax, level == 0)
-	if len(t0) == 0 {
-		v.release()
-		return nil
-	}
-
-	// Avoid compacting too much in one shot in case the range is large.
-	// But we cannot do this for level-0 since level-0 files can overlap
-	// and we must not pick one file and drop another older file if the
-	// two files overlap.
-	if level > 0 {
-		limit := uint64(v.s.o.GetCompactionSourceLimit(level))
-		total := uint64(0)
-		for i, t := range t0 {
-			total += t.size
-			if total >= limit {
-				s.logf("table@compaction limiting F·%d -> F·%d", len(t0), i+1)
-				t0 = t0[:i+1]
-				break
-			}
-		}
-	}
-
-	return newCompaction(s, v, level, t0)
-}
-
-func newCompaction(s *session, v *version, level int, t0 tFiles) *compaction {
-	c := &compaction{
-		s:             s,
-		v:             v,
-		level:         level,
-		tables:        [2]tFiles{t0, nil},
-		maxGPOverlaps: uint64(s.o.GetCompactionGPOverlaps(level)),
-		tPtrs:         make([]int, s.o.GetNumLevel()),
-	}
-	c.expand()
-	c.save()
-	return c
-}
-
-// compaction represent a compaction state.
-type compaction struct {
-	s *session
-	v *version
-
-	level         int
-	tables        [2]tFiles
-	maxGPOverlaps uint64
-
-	gp                tFiles
-	gpi               int
-	seenKey           bool
-	gpOverlappedBytes uint64
-	imin, imax        iKey
-	tPtrs             []int
-	released          bool
-
-	snapGPI               int
-	snapSeenKey           bool
-	snapGPOverlappedBytes uint64
-	snapTPtrs             []int
-}
-
-func (c *compaction) save() {
-	c.snapGPI = c.gpi
-	c.snapSeenKey = c.seenKey
-	c.snapGPOverlappedBytes = c.gpOverlappedBytes
-	c.snapTPtrs = append(c.snapTPtrs[:0], c.tPtrs...)
-}
-
-func (c *compaction) restore() {
-	c.gpi = c.snapGPI
-	c.seenKey = c.snapSeenKey
-	c.gpOverlappedBytes = c.snapGPOverlappedBytes
-	c.tPtrs = append(c.tPtrs[:0], c.snapTPtrs...)
-}
-
-func (c *compaction) release() {
-	if !c.released {
-		c.released = true
-		c.v.release()
-	}
-}
-
-// Expand compacted tables; need external synchronization.
-func (c *compaction) expand() {
-	limit := uint64(c.s.o.GetCompactionExpandLimit(c.level))
-	vt0, vt1 := c.v.tables[c.level], c.v.tables[c.level+1]
-
-	t0, t1 := c.tables[0], c.tables[1]
-	imin, imax := t0.getRange(c.s.icmp)
-	// We expand t0 here just incase ukey hop across tables.
-	t0 = vt0.getOverlaps(t0, c.s.icmp, imin.ukey(), imax.ukey(), c.level == 0)
-	if len(t0) != len(c.tables[0]) {
-		imin, imax = t0.getRange(c.s.icmp)
-	}
-	t1 = vt1.getOverlaps(t1, c.s.icmp, imin.ukey(), imax.ukey(), false)
-	// Get entire range covered by compaction.
-	amin, amax := append(t0, t1...).getRange(c.s.icmp)
-
-	// See if we can grow the number of inputs in "level" without
-	// changing the number of "level+1" files we pick up.
-	if len(t1) > 0 {
-		exp0 := vt0.getOverlaps(nil, c.s.icmp, amin.ukey(), amax.ukey(), c.level == 0)
-		if len(exp0) > len(t0) && t1.size()+exp0.size() < limit {
-			xmin, xmax := exp0.getRange(c.s.icmp)
-			exp1 := vt1.getOverlaps(nil, c.s.icmp, xmin.ukey(), xmax.ukey(), false)
-			if len(exp1) == len(t1) {
-				c.s.logf("table@compaction expanding L%d+L%d (F·%d S·%s)+(F·%d S·%s) -> (F·%d S·%s)+(F·%d S·%s)",
-					c.level, c.level+1, len(t0), shortenb(int(t0.size())), len(t1), shortenb(int(t1.size())),
-					len(exp0), shortenb(int(exp0.size())), len(exp1), shortenb(int(exp1.size())))
-				imin, imax = xmin, xmax
-				t0, t1 = exp0, exp1
-				amin, amax = append(t0, t1...).getRange(c.s.icmp)
-			}
-		}
-	}
-
-	// Compute the set of grandparent files that overlap this compaction
-	// (parent == level+1; grandparent == level+2)
-	if c.level+2 < c.s.o.GetNumLevel() {
-		c.gp = c.v.tables[c.level+2].getOverlaps(c.gp, c.s.icmp, amin.ukey(), amax.ukey(), false)
-	}
-
-	c.tables[0], c.tables[1] = t0, t1
-	c.imin, c.imax = imin, imax
-}
-
-// Check whether compaction is trivial.
-func (c *compaction) trivial() bool {
-	return len(c.tables[0]) == 1 && len(c.tables[1]) == 0 && c.gp.size() <= c.maxGPOverlaps
-}
-
-func (c *compaction) baseLevelForKey(ukey []byte) bool {
-	for level, tables := range c.v.tables[c.level+2:] {
-		for c.tPtrs[level] < len(tables) {
-			t := tables[c.tPtrs[level]]
-			if c.s.icmp.uCompare(ukey, t.imax.ukey()) <= 0 {
-				// We've advanced far enough.
-				if c.s.icmp.uCompare(ukey, t.imin.ukey()) >= 0 {
-					// Key falls in this file's range, so definitely not base level.
-					return false
-				}
-				break
-			}
-			c.tPtrs[level]++
-		}
-	}
-	return true
-}
-
-func (c *compaction) shouldStopBefore(ikey iKey) bool {
-	for ; c.gpi < len(c.gp); c.gpi++ {
-		gp := c.gp[c.gpi]
-		if c.s.icmp.Compare(ikey, gp.imax) <= 0 {
-			break
-		}
-		if c.seenKey {
-			c.gpOverlappedBytes += gp.size
-		}
-	}
-	c.seenKey = true
-
-	if c.gpOverlappedBytes > c.maxGPOverlaps {
-		// Too much overlap for current output; start new output.
-		c.gpOverlappedBytes = 0
-		return true
-	}
-	return false
-}
-
-// Creates an iterator.
-func (c *compaction) newIterator() iterator.Iterator {
-	// Creates iterator slice.
-	icap := len(c.tables)
-	if c.level == 0 {
-		// Special case for level-0
-		icap = len(c.tables[0]) + 1
-	}
-	its := make([]iterator.Iterator, 0, icap)
-
-	// Options.
-	ro := &opt.ReadOptions{
-		DontFillCache: true,
-		Strict:        opt.StrictOverride,
-	}
-	strict := c.s.o.GetStrict(opt.StrictCompaction)
-	if strict {
-		ro.Strict |= opt.StrictReader
-	}
-
-	for i, tables := range c.tables {
-		if len(tables) == 0 {
-			continue
-		}
-
-		// Level-0 is not sorted and may overlaps each other.
-		if c.level+i == 0 {
-			for _, t := range tables {
-				its = append(its, c.s.tops.newIterator(t, nil, ro))
-			}
-		} else {
-			it := iterator.NewIndexedIterator(tables.newIndexIterator(c.s.tops, c.s.icmp, nil, ro), strict)
-			its = append(its, it)
-		}
-	}
-
-	return iterator.NewMergedIterator(its, c.s.icmp, strict)
-=======
->>>>>>> 23851d93
 }