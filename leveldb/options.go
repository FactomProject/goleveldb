// Copyright (c) 2012, Suryandaru Triandana <syndtr@gmail.com>
// All rights reserved.
//
// Use of this source code is governed by a BSD-style license that can be
// found in the LICENSE file.

package leveldb

import (
<<<<<<< HEAD
	"github.com/FactomProject/goleveldb/leveldb/filter"
	"github.com/FactomProject/goleveldb/leveldb/opt"
=======
	"github.com/syndtr/goleveldb/leveldb/filter"
	"github.com/syndtr/goleveldb/leveldb/opt"
>>>>>>> 23851d93
)

func dupOptions(o *opt.Options) *opt.Options {
	newo := &opt.Options{}
	if o != nil {
		*newo = *o
	}
	if newo.Strict == 0 {
		newo.Strict = opt.DefaultStrict
	}
	return newo
}

func (s *session) setOptions(o *opt.Options) {
	no := dupOptions(o)
	// Alternative filters.
	if filters := o.GetAltFilters(); len(filters) > 0 {
		no.AltFilters = make([]filter.Filter, len(filters))
		for i, filter := range filters {
			no.AltFilters[i] = &iFilter{filter}
		}
	}
	// Comparer.
	s.icmp = &iComparer{o.GetComparer()}
	no.Comparer = s.icmp
	// Filter.
	if filter := o.GetFilter(); filter != nil {
		no.Filter = &iFilter{filter}
<<<<<<< HEAD
	}

	s.o = &cachedOptions{Options: no}
	s.o.cache()
}

type cachedOptions struct {
	*opt.Options

	compactionExpandLimit []int
	compactionGPOverlaps  []int
	compactionSourceLimit []int
	compactionTableSize   []int
	compactionTotalSize   []int64
}

func (co *cachedOptions) cache() {
	numLevel := co.Options.GetNumLevel()

	co.compactionExpandLimit = make([]int, numLevel)
	co.compactionGPOverlaps = make([]int, numLevel)
	co.compactionSourceLimit = make([]int, numLevel)
	co.compactionTableSize = make([]int, numLevel)
	co.compactionTotalSize = make([]int64, numLevel)

	for level := 0; level < numLevel; level++ {
		co.compactionExpandLimit[level] = co.Options.GetCompactionExpandLimit(level)
		co.compactionGPOverlaps[level] = co.Options.GetCompactionGPOverlaps(level)
		co.compactionSourceLimit[level] = co.Options.GetCompactionSourceLimit(level)
		co.compactionTableSize[level] = co.Options.GetCompactionTableSize(level)
		co.compactionTotalSize[level] = co.Options.GetCompactionTotalSize(level)
	}
}

func (co *cachedOptions) GetCompactionExpandLimit(level int) int {
	return co.compactionExpandLimit[level]
}

func (co *cachedOptions) GetCompactionGPOverlaps(level int) int {
	return co.compactionGPOverlaps[level]
}

func (co *cachedOptions) GetCompactionSourceLimit(level int) int {
	return co.compactionSourceLimit[level]
}

func (co *cachedOptions) GetCompactionTableSize(level int) int {
	return co.compactionTableSize[level]
}

func (co *cachedOptions) GetCompactionTotalSize(level int) int64 {
	return co.compactionTotalSize[level]
=======
	}

	s.o = &cachedOptions{Options: no}
	s.o.cache()
}

const optCachedLevel = 7

type cachedOptions struct {
	*opt.Options

	compactionExpandLimit []int
	compactionGPOverlaps  []int
	compactionSourceLimit []int
	compactionTableSize   []int
	compactionTotalSize   []int64
}

func (co *cachedOptions) cache() {
	co.compactionExpandLimit = make([]int, optCachedLevel)
	co.compactionGPOverlaps = make([]int, optCachedLevel)
	co.compactionSourceLimit = make([]int, optCachedLevel)
	co.compactionTableSize = make([]int, optCachedLevel)
	co.compactionTotalSize = make([]int64, optCachedLevel)

	for level := 0; level < optCachedLevel; level++ {
		co.compactionExpandLimit[level] = co.Options.GetCompactionExpandLimit(level)
		co.compactionGPOverlaps[level] = co.Options.GetCompactionGPOverlaps(level)
		co.compactionSourceLimit[level] = co.Options.GetCompactionSourceLimit(level)
		co.compactionTableSize[level] = co.Options.GetCompactionTableSize(level)
		co.compactionTotalSize[level] = co.Options.GetCompactionTotalSize(level)
	}
}

func (co *cachedOptions) GetCompactionExpandLimit(level int) int {
	if level < optCachedLevel {
		return co.compactionExpandLimit[level]
	}
	return co.Options.GetCompactionExpandLimit(level)
}

func (co *cachedOptions) GetCompactionGPOverlaps(level int) int {
	if level < optCachedLevel {
		return co.compactionGPOverlaps[level]
	}
	return co.Options.GetCompactionGPOverlaps(level)
}

func (co *cachedOptions) GetCompactionSourceLimit(level int) int {
	if level < optCachedLevel {
		return co.compactionSourceLimit[level]
	}
	return co.Options.GetCompactionSourceLimit(level)
}

func (co *cachedOptions) GetCompactionTableSize(level int) int {
	if level < optCachedLevel {
		return co.compactionTableSize[level]
	}
	return co.Options.GetCompactionTableSize(level)
}

func (co *cachedOptions) GetCompactionTotalSize(level int) int64 {
	if level < optCachedLevel {
		return co.compactionTotalSize[level]
	}
	return co.Options.GetCompactionTotalSize(level)
>>>>>>> 23851d93
}<|MERGE_RESOLUTION|>--- conflicted
+++ resolved
@@ -7,13 +7,8 @@
 package leveldb
 
 import (
-<<<<<<< HEAD
-	"github.com/FactomProject/goleveldb/leveldb/filter"
-	"github.com/FactomProject/goleveldb/leveldb/opt"
-=======
 	"github.com/syndtr/goleveldb/leveldb/filter"
 	"github.com/syndtr/goleveldb/leveldb/opt"
->>>>>>> 23851d93
 )
 
 func dupOptions(o *opt.Options) *opt.Options {
@@ -42,60 +37,6 @@
 	// Filter.
 	if filter := o.GetFilter(); filter != nil {
 		no.Filter = &iFilter{filter}
-<<<<<<< HEAD
-	}
-
-	s.o = &cachedOptions{Options: no}
-	s.o.cache()
-}
-
-type cachedOptions struct {
-	*opt.Options
-
-	compactionExpandLimit []int
-	compactionGPOverlaps  []int
-	compactionSourceLimit []int
-	compactionTableSize   []int
-	compactionTotalSize   []int64
-}
-
-func (co *cachedOptions) cache() {
-	numLevel := co.Options.GetNumLevel()
-
-	co.compactionExpandLimit = make([]int, numLevel)
-	co.compactionGPOverlaps = make([]int, numLevel)
-	co.compactionSourceLimit = make([]int, numLevel)
-	co.compactionTableSize = make([]int, numLevel)
-	co.compactionTotalSize = make([]int64, numLevel)
-
-	for level := 0; level < numLevel; level++ {
-		co.compactionExpandLimit[level] = co.Options.GetCompactionExpandLimit(level)
-		co.compactionGPOverlaps[level] = co.Options.GetCompactionGPOverlaps(level)
-		co.compactionSourceLimit[level] = co.Options.GetCompactionSourceLimit(level)
-		co.compactionTableSize[level] = co.Options.GetCompactionTableSize(level)
-		co.compactionTotalSize[level] = co.Options.GetCompactionTotalSize(level)
-	}
-}
-
-func (co *cachedOptions) GetCompactionExpandLimit(level int) int {
-	return co.compactionExpandLimit[level]
-}
-
-func (co *cachedOptions) GetCompactionGPOverlaps(level int) int {
-	return co.compactionGPOverlaps[level]
-}
-
-func (co *cachedOptions) GetCompactionSourceLimit(level int) int {
-	return co.compactionSourceLimit[level]
-}
-
-func (co *cachedOptions) GetCompactionTableSize(level int) int {
-	return co.compactionTableSize[level]
-}
-
-func (co *cachedOptions) GetCompactionTotalSize(level int) int64 {
-	return co.compactionTotalSize[level]
-=======
 	}
 
 	s.o = &cachedOptions{Options: no}
@@ -163,5 +104,4 @@
 		return co.compactionTotalSize[level]
 	}
 	return co.Options.GetCompactionTotalSize(level)
->>>>>>> 23851d93
 }