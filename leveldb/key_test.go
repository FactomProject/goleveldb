// Copyright (c) 2012, Suryandaru Triandana <syndtr@gmail.com>
// All rights reserved.
//
// Use of this source code is governed by a BSD-style license that can be
// found in the LICENSE file.

package leveldb

import (
	"bytes"
	"testing"

	"github.com/FactomProject/goleveldb/leveldb/comparer"
)

var defaultIComparer = &iComparer{comparer.DefaultComparer}

<<<<<<< HEAD
func ikey(key string, seq uint64, kt kType) iKey {
	return newIkey([]byte(key), uint64(seq), kt)
=======
func ikey(key string, seq uint64, kt keyType) internalKey {
	return makeInternalKey(nil, []byte(key), uint64(seq), kt)
>>>>>>> 23851d93
}

func shortSep(a, b []byte) []byte {
	dst := make([]byte, len(a))
	dst = defaultIComparer.Separator(dst[:0], a, b)
	if dst == nil {
		return a
	}
	return dst
}

func shortSuccessor(b []byte) []byte {
	dst := make([]byte, len(b))
	dst = defaultIComparer.Successor(dst[:0], b)
	if dst == nil {
		return b
	}
	return dst
}

<<<<<<< HEAD
func testSingleKey(t *testing.T, key string, seq uint64, kt kType) {
=======
func testSingleKey(t *testing.T, key string, seq uint64, kt keyType) {
>>>>>>> 23851d93
	ik := ikey(key, seq, kt)

	if !bytes.Equal(ik.ukey(), []byte(key)) {
		t.Errorf("user key does not equal, got %v, want %v", string(ik.ukey()), key)
	}

	rseq, rt := ik.parseNum()
	if rseq != seq {
		t.Errorf("seq number does not equal, got %v, want %v", rseq, seq)
	}
	if rt != kt {
		t.Errorf("type does not equal, got %v, want %v", rt, kt)
	}

<<<<<<< HEAD
	if rukey, rseq, rt, kerr := parseIkey(ik); kerr == nil {
=======
	if rukey, rseq, rt, kerr := parseInternalKey(ik); kerr == nil {
>>>>>>> 23851d93
		if !bytes.Equal(rukey, []byte(key)) {
			t.Errorf("user key does not equal, got %v, want %v", string(ik.ukey()), key)
		}
		if rseq != seq {
			t.Errorf("seq number does not equal, got %v, want %v", rseq, seq)
		}
		if rt != kt {
			t.Errorf("type does not equal, got %v, want %v", rt, kt)
		}
	} else {
		t.Errorf("key error: %v", kerr)
	}
}

<<<<<<< HEAD
func TestIkey_EncodeDecode(t *testing.T) {
=======
func TestInternalKey_EncodeDecode(t *testing.T) {
>>>>>>> 23851d93
	keys := []string{"", "k", "hello", "longggggggggggggggggggggg"}
	seqs := []uint64{
		1, 2, 3,
		(1 << 8) - 1, 1 << 8, (1 << 8) + 1,
		(1 << 16) - 1, 1 << 16, (1 << 16) + 1,
		(1 << 32) - 1, 1 << 32, (1 << 32) + 1,
	}
	for _, key := range keys {
		for _, seq := range seqs {
<<<<<<< HEAD
			testSingleKey(t, key, seq, ktVal)
			testSingleKey(t, "hello", 1, ktDel)
=======
			testSingleKey(t, key, seq, keyTypeVal)
			testSingleKey(t, "hello", 1, keyTypeDel)
>>>>>>> 23851d93
		}
	}
}

func assertBytes(t *testing.T, want, got []byte) {
	if !bytes.Equal(got, want) {
		t.Errorf("assert failed, got %v, want %v", got, want)
	}
}

<<<<<<< HEAD
func TestIkeyShortSeparator(t *testing.T) {
	// When user keys are same
	assertBytes(t, ikey("foo", 100, ktVal),
		shortSep(ikey("foo", 100, ktVal),
			ikey("foo", 99, ktVal)))
	assertBytes(t, ikey("foo", 100, ktVal),
		shortSep(ikey("foo", 100, ktVal),
			ikey("foo", 101, ktVal)))
	assertBytes(t, ikey("foo", 100, ktVal),
		shortSep(ikey("foo", 100, ktVal),
			ikey("foo", 100, ktVal)))
	assertBytes(t, ikey("foo", 100, ktVal),
		shortSep(ikey("foo", 100, ktVal),
			ikey("foo", 100, ktDel)))

	// When user keys are misordered
	assertBytes(t, ikey("foo", 100, ktVal),
		shortSep(ikey("foo", 100, ktVal),
			ikey("bar", 99, ktVal)))

	// When user keys are different, but correctly ordered
	assertBytes(t, ikey("g", uint64(kMaxSeq), ktSeek),
		shortSep(ikey("foo", 100, ktVal),
			ikey("hello", 200, ktVal)))

	// When start user key is prefix of limit user key
	assertBytes(t, ikey("foo", 100, ktVal),
		shortSep(ikey("foo", 100, ktVal),
			ikey("foobar", 200, ktVal)))

	// When limit user key is prefix of start user key
	assertBytes(t, ikey("foobar", 100, ktVal),
		shortSep(ikey("foobar", 100, ktVal),
			ikey("foo", 200, ktVal)))
}

func TestIkeyShortestSuccessor(t *testing.T) {
	assertBytes(t, ikey("g", uint64(kMaxSeq), ktSeek),
		shortSuccessor(ikey("foo", 100, ktVal)))
	assertBytes(t, ikey("\xff\xff", 100, ktVal),
		shortSuccessor(ikey("\xff\xff", 100, ktVal)))
=======
func TestInternalKeyShortSeparator(t *testing.T) {
	// When user keys are same
	assertBytes(t, ikey("foo", 100, keyTypeVal),
		shortSep(ikey("foo", 100, keyTypeVal),
			ikey("foo", 99, keyTypeVal)))
	assertBytes(t, ikey("foo", 100, keyTypeVal),
		shortSep(ikey("foo", 100, keyTypeVal),
			ikey("foo", 101, keyTypeVal)))
	assertBytes(t, ikey("foo", 100, keyTypeVal),
		shortSep(ikey("foo", 100, keyTypeVal),
			ikey("foo", 100, keyTypeVal)))
	assertBytes(t, ikey("foo", 100, keyTypeVal),
		shortSep(ikey("foo", 100, keyTypeVal),
			ikey("foo", 100, keyTypeDel)))

	// When user keys are misordered
	assertBytes(t, ikey("foo", 100, keyTypeVal),
		shortSep(ikey("foo", 100, keyTypeVal),
			ikey("bar", 99, keyTypeVal)))

	// When user keys are different, but correctly ordered
	assertBytes(t, ikey("g", uint64(keyMaxSeq), keyTypeSeek),
		shortSep(ikey("foo", 100, keyTypeVal),
			ikey("hello", 200, keyTypeVal)))

	// When start user key is prefix of limit user key
	assertBytes(t, ikey("foo", 100, keyTypeVal),
		shortSep(ikey("foo", 100, keyTypeVal),
			ikey("foobar", 200, keyTypeVal)))

	// When limit user key is prefix of start user key
	assertBytes(t, ikey("foobar", 100, keyTypeVal),
		shortSep(ikey("foobar", 100, keyTypeVal),
			ikey("foo", 200, keyTypeVal)))
}

func TestInternalKeyShortestSuccessor(t *testing.T) {
	assertBytes(t, ikey("g", uint64(keyMaxSeq), keyTypeSeek),
		shortSuccessor(ikey("foo", 100, keyTypeVal)))
	assertBytes(t, ikey("\xff\xff", 100, keyTypeVal),
		shortSuccessor(ikey("\xff\xff", 100, keyTypeVal)))
>>>>>>> 23851d93
}<|MERGE_RESOLUTION|>--- conflicted
+++ resolved
@@ -10,18 +10,13 @@
 	"bytes"
 	"testing"
 
-	"github.com/FactomProject/goleveldb/leveldb/comparer"
+	"github.com/syndtr/goleveldb/leveldb/comparer"
 )
 
 var defaultIComparer = &iComparer{comparer.DefaultComparer}
 
-<<<<<<< HEAD
-func ikey(key string, seq uint64, kt kType) iKey {
-	return newIkey([]byte(key), uint64(seq), kt)
-=======
 func ikey(key string, seq uint64, kt keyType) internalKey {
 	return makeInternalKey(nil, []byte(key), uint64(seq), kt)
->>>>>>> 23851d93
 }
 
 func shortSep(a, b []byte) []byte {
@@ -42,11 +37,7 @@
 	return dst
 }
 
-<<<<<<< HEAD
-func testSingleKey(t *testing.T, key string, seq uint64, kt kType) {
-=======
 func testSingleKey(t *testing.T, key string, seq uint64, kt keyType) {
->>>>>>> 23851d93
 	ik := ikey(key, seq, kt)
 
 	if !bytes.Equal(ik.ukey(), []byte(key)) {
@@ -61,11 +52,7 @@
 		t.Errorf("type does not equal, got %v, want %v", rt, kt)
 	}
 
-<<<<<<< HEAD
-	if rukey, rseq, rt, kerr := parseIkey(ik); kerr == nil {
-=======
 	if rukey, rseq, rt, kerr := parseInternalKey(ik); kerr == nil {
->>>>>>> 23851d93
 		if !bytes.Equal(rukey, []byte(key)) {
 			t.Errorf("user key does not equal, got %v, want %v", string(ik.ukey()), key)
 		}
@@ -80,11 +67,7 @@
 	}
 }
 
-<<<<<<< HEAD
-func TestIkey_EncodeDecode(t *testing.T) {
-=======
 func TestInternalKey_EncodeDecode(t *testing.T) {
->>>>>>> 23851d93
 	keys := []string{"", "k", "hello", "longggggggggggggggggggggg"}
 	seqs := []uint64{
 		1, 2, 3,
@@ -94,13 +77,8 @@
 	}
 	for _, key := range keys {
 		for _, seq := range seqs {
-<<<<<<< HEAD
-			testSingleKey(t, key, seq, ktVal)
-			testSingleKey(t, "hello", 1, ktDel)
-=======
 			testSingleKey(t, key, seq, keyTypeVal)
 			testSingleKey(t, "hello", 1, keyTypeDel)
->>>>>>> 23851d93
 		}
 	}
 }
@@ -111,49 +89,6 @@
 	}
 }
 
-<<<<<<< HEAD
-func TestIkeyShortSeparator(t *testing.T) {
-	// When user keys are same
-	assertBytes(t, ikey("foo", 100, ktVal),
-		shortSep(ikey("foo", 100, ktVal),
-			ikey("foo", 99, ktVal)))
-	assertBytes(t, ikey("foo", 100, ktVal),
-		shortSep(ikey("foo", 100, ktVal),
-			ikey("foo", 101, ktVal)))
-	assertBytes(t, ikey("foo", 100, ktVal),
-		shortSep(ikey("foo", 100, ktVal),
-			ikey("foo", 100, ktVal)))
-	assertBytes(t, ikey("foo", 100, ktVal),
-		shortSep(ikey("foo", 100, ktVal),
-			ikey("foo", 100, ktDel)))
-
-	// When user keys are misordered
-	assertBytes(t, ikey("foo", 100, ktVal),
-		shortSep(ikey("foo", 100, ktVal),
-			ikey("bar", 99, ktVal)))
-
-	// When user keys are different, but correctly ordered
-	assertBytes(t, ikey("g", uint64(kMaxSeq), ktSeek),
-		shortSep(ikey("foo", 100, ktVal),
-			ikey("hello", 200, ktVal)))
-
-	// When start user key is prefix of limit user key
-	assertBytes(t, ikey("foo", 100, ktVal),
-		shortSep(ikey("foo", 100, ktVal),
-			ikey("foobar", 200, ktVal)))
-
-	// When limit user key is prefix of start user key
-	assertBytes(t, ikey("foobar", 100, ktVal),
-		shortSep(ikey("foobar", 100, ktVal),
-			ikey("foo", 200, ktVal)))
-}
-
-func TestIkeyShortestSuccessor(t *testing.T) {
-	assertBytes(t, ikey("g", uint64(kMaxSeq), ktSeek),
-		shortSuccessor(ikey("foo", 100, ktVal)))
-	assertBytes(t, ikey("\xff\xff", 100, ktVal),
-		shortSuccessor(ikey("\xff\xff", 100, ktVal)))
-=======
 func TestInternalKeyShortSeparator(t *testing.T) {
 	// When user keys are same
 	assertBytes(t, ikey("foo", 100, keyTypeVal),
@@ -195,5 +130,4 @@
 		shortSuccessor(ikey("foo", 100, keyTypeVal)))
 	assertBytes(t, ikey("\xff\xff", 100, keyTypeVal),
 		shortSuccessor(ikey("\xff\xff", 100, keyTypeVal)))
->>>>>>> 23851d93
 }