// Copyright (c) 2012, Suryandaru Triandana <syndtr@gmail.com>
// All rights reserved.
//
// Use of this source code is governed by a BSD-style license that can be
// found in the LICENSE file.

// Package storage provides storage abstraction for LevelDB.
package storage

import (
	"errors"
	"fmt"
	"io"
<<<<<<< HEAD

	"github.com/FactomProject/goleveldb/leveldb/util"
=======
>>>>>>> 23851d93
)

// FileType represent a file type.
type FileType int

// File types.
const (
	TypeManifest FileType = 1 << iota
	TypeJournal
	TypeTable
	TypeTemp

	TypeAll = TypeManifest | TypeJournal | TypeTable | TypeTemp
)

func (t FileType) String() string {
	switch t {
	case TypeManifest:
		return "manifest"
	case TypeJournal:
		return "journal"
	case TypeTable:
		return "table"
	case TypeTemp:
		return "temp"
	}
	return fmt.Sprintf("<unknown:%d>", t)
}

// Common error.
var (
	ErrInvalidFile = errors.New("leveldb/storage: invalid file for argument")
	ErrLocked      = errors.New("leveldb/storage: already locked")
	ErrClosed      = errors.New("leveldb/storage: closed")
)

// ErrCorrupted is the type that wraps errors that indicate corruption of
// a file. Package storage has its own type instead of using
// errors.ErrCorrupted to prevent circular import.
type ErrCorrupted struct {
	Fd  FileDesc
	Err error
}

func (e *ErrCorrupted) Error() string {
	if !e.Fd.Zero() {
		return fmt.Sprintf("%v [file=%v]", e.Err, e.Fd)
	}
	return e.Err.Error()
}

// Syncer is the interface that wraps basic Sync method.
type Syncer interface {
	// Sync commits the current contents of the file to stable storage.
	Sync() error
}

// Reader is the interface that groups the basic Read, Seek, ReadAt and Close
// methods.
type Reader interface {
	io.ReadSeeker
	io.ReaderAt
	io.Closer
}

// Writer is the interface that groups the basic Write, Sync and Close
// methods.
type Writer interface {
	io.WriteCloser
	Syncer
}

<<<<<<< HEAD
// File is the file. A file instance must be goroutine-safe.
type File interface {
	// Open opens the file for read. Returns os.ErrNotExist error
	// if the file does not exist.
	// Returns ErrClosed if the underlying storage is closed.
	Open() (r Reader, err error)

	// Create creates the file for writting. Truncate the file if
	// already exist.
	// Returns ErrClosed if the underlying storage is closed.
	Create() (w Writer, err error)

	// Replace replaces file with newfile.
	// Returns ErrClosed if the underlying storage is closed.
	Replace(newfile File) error

	// Type returns the file type
	Type() FileType
=======
// Locker is the interface that wraps Unlock method.
type Locker interface {
	Unlock()
}

// FileDesc is a 'file descriptor'.
type FileDesc struct {
	Type FileType
	Num  int64
}

func (fd FileDesc) String() string {
	switch fd.Type {
	case TypeManifest:
		return fmt.Sprintf("MANIFEST-%06d", fd.Num)
	case TypeJournal:
		return fmt.Sprintf("%06d.log", fd.Num)
	case TypeTable:
		return fmt.Sprintf("%06d.ldb", fd.Num)
	case TypeTemp:
		return fmt.Sprintf("%06d.tmp", fd.Num)
	default:
		return fmt.Sprintf("%#x-%d", fd.Type, fd.Num)
	}
}
>>>>>>> 23851d93

// Zero returns true if fd == (FileDesc{}).
func (fd FileDesc) Zero() bool {
	return fd == (FileDesc{})
}

<<<<<<< HEAD
	// Remove removes the file.
	// Returns ErrClosed if the underlying storage is closed.
	Remove() error
}

// Storage is the storage. A storage instance must be goroutine-safe.
=======
// FileDescOk returns true if fd is a valid 'file descriptor'.
func FileDescOk(fd FileDesc) bool {
	switch fd.Type {
	case TypeManifest:
	case TypeJournal:
	case TypeTable:
	case TypeTemp:
	default:
		return false
	}
	return fd.Num >= 0
}

// Storage is the storage. A storage instance must be safe for concurrent use.
>>>>>>> 23851d93
type Storage interface {
	// Lock locks the storage. Any subsequent attempt to call Lock will fail
	// until the last lock released.
	// Caller should call Unlock method after use.
	Lock() (Locker, error)

	// Log logs a string. This is used for logging.
	// An implementation may write to a file, stdout or simply do nothing.
	Log(str string)

	// SetMeta store 'file descriptor' that can later be acquired using GetMeta
	// method. The 'file descriptor' should point to a valid file.
	// SetMeta should be implemented in such way that changes should happen
	// atomically.
	SetMeta(fd FileDesc) error

	// GetMeta returns 'file descriptor' stored in meta. The 'file descriptor'
	// can be updated using SetMeta method.
	// Returns os.ErrNotExist if meta doesn't store any 'file descriptor', or
	// 'file descriptor' point to nonexistent file.
	GetMeta() (FileDesc, error)

	// List returns file descriptors that match the given file types.
	// The file types may be OR'ed together.
	List(ft FileType) ([]FileDesc, error)

	// Open opens file with the given 'file descriptor' read-only.
	// Returns os.ErrNotExist error if the file does not exist.
	// Returns ErrClosed if the underlying storage is closed.
	Open(fd FileDesc) (Reader, error)

	// Create creates file with the given 'file descriptor', truncate if already
	// exist and opens write-only.
	// Returns ErrClosed if the underlying storage is closed.
	Create(fd FileDesc) (Writer, error)

	// Remove removes file with the given 'file descriptor'.
	// Returns ErrClosed if the underlying storage is closed.
	Remove(fd FileDesc) error

	// Rename renames file from oldfd to newfd.
	// Returns ErrClosed if the underlying storage is closed.
	Rename(oldfd, newfd FileDesc) error

	// Close closes the storage.
	// It is valid to call Close multiple times. Other methods should not be
	// called after the storage has been closed.
	Close() error
}

// FileInfo wraps basic file info.
type FileInfo struct {
	Type FileType
	Num  uint64
}

func (fi FileInfo) String() string {
	switch fi.Type {
	case TypeManifest:
		return fmt.Sprintf("MANIFEST-%06d", fi.Num)
	case TypeJournal:
		return fmt.Sprintf("%06d.log", fi.Num)
	case TypeTable:
		return fmt.Sprintf("%06d.ldb", fi.Num)
	case TypeTemp:
		return fmt.Sprintf("%06d.tmp", fi.Num)
	default:
		return fmt.Sprintf("%#x-%d", fi.Type, fi.Num)
	}
}

// NewFileInfo creates new FileInfo from the given File. It will returns nil
// if File is nil.
func NewFileInfo(f File) *FileInfo {
	if f == nil {
		return nil
	}
	return &FileInfo{f.Type(), f.Num()}
}<|MERGE_RESOLUTION|>--- conflicted
+++ resolved
@@ -11,11 +11,6 @@
 	"errors"
 	"fmt"
 	"io"
-<<<<<<< HEAD
-
-	"github.com/FactomProject/goleveldb/leveldb/util"
-=======
->>>>>>> 23851d93
 )
 
 // FileType represent a file type.
@@ -88,26 +83,6 @@
 	Syncer
 }
 
-<<<<<<< HEAD
-// File is the file. A file instance must be goroutine-safe.
-type File interface {
-	// Open opens the file for read. Returns os.ErrNotExist error
-	// if the file does not exist.
-	// Returns ErrClosed if the underlying storage is closed.
-	Open() (r Reader, err error)
-
-	// Create creates the file for writting. Truncate the file if
-	// already exist.
-	// Returns ErrClosed if the underlying storage is closed.
-	Create() (w Writer, err error)
-
-	// Replace replaces file with newfile.
-	// Returns ErrClosed if the underlying storage is closed.
-	Replace(newfile File) error
-
-	// Type returns the file type
-	Type() FileType
-=======
 // Locker is the interface that wraps Unlock method.
 type Locker interface {
 	Unlock()
@@ -133,21 +108,12 @@
 		return fmt.Sprintf("%#x-%d", fd.Type, fd.Num)
 	}
 }
->>>>>>> 23851d93
 
 // Zero returns true if fd == (FileDesc{}).
 func (fd FileDesc) Zero() bool {
 	return fd == (FileDesc{})
 }
 
-<<<<<<< HEAD
-	// Remove removes the file.
-	// Returns ErrClosed if the underlying storage is closed.
-	Remove() error
-}
-
-// Storage is the storage. A storage instance must be goroutine-safe.
-=======
 // FileDescOk returns true if fd is a valid 'file descriptor'.
 func FileDescOk(fd FileDesc) bool {
 	switch fd.Type {
@@ -162,7 +128,6 @@
 }
 
 // Storage is the storage. A storage instance must be safe for concurrent use.
->>>>>>> 23851d93
 type Storage interface {
 	// Lock locks the storage. Any subsequent attempt to call Lock will fail
 	// until the last lock released.
@@ -211,34 +176,4 @@
 	// It is valid to call Close multiple times. Other methods should not be
 	// called after the storage has been closed.
 	Close() error
-}
-
-// FileInfo wraps basic file info.
-type FileInfo struct {
-	Type FileType
-	Num  uint64
-}
-
-func (fi FileInfo) String() string {
-	switch fi.Type {
-	case TypeManifest:
-		return fmt.Sprintf("MANIFEST-%06d", fi.Num)
-	case TypeJournal:
-		return fmt.Sprintf("%06d.log", fi.Num)
-	case TypeTable:
-		return fmt.Sprintf("%06d.ldb", fi.Num)
-	case TypeTemp:
-		return fmt.Sprintf("%06d.tmp", fi.Num)
-	default:
-		return fmt.Sprintf("%#x-%d", fi.Type, fi.Num)
-	}
-}
-
-// NewFileInfo creates new FileInfo from the given File. It will returns nil
-// if File is nil.
-func NewFileInfo(f File) *FileInfo {
-	if f == nil {
-		return nil
-	}
-	return &FileInfo{f.Type(), f.Num()}
 }