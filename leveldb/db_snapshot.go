// Copyright (c) 2012, Suryandaru Triandana <syndtr@gmail.com>
// All rights reserved.
//
// Use of this source code is governed by a BSD-style license that can be
// found in the LICENSE file.

package leveldb

import (
	"container/list"
	"fmt"
	"runtime"
	"sync"
	"sync/atomic"

<<<<<<< HEAD
	"github.com/FactomProject/goleveldb/leveldb/iterator"
	"github.com/FactomProject/goleveldb/leveldb/opt"
	"github.com/FactomProject/goleveldb/leveldb/util"
=======
	"github.com/syndtr/goleveldb/leveldb/iterator"
	"github.com/syndtr/goleveldb/leveldb/opt"
	"github.com/syndtr/goleveldb/leveldb/util"
>>>>>>> 23851d93
)

type snapshotElement struct {
	seq uint64
	ref int
	e   *list.Element
}

// Acquires a snapshot, based on latest sequence.
func (db *DB) acquireSnapshot() *snapshotElement {
	db.snapsMu.Lock()
	defer db.snapsMu.Unlock()

	seq := db.getSeq()

	if e := db.snapsList.Back(); e != nil {
		se := e.Value.(*snapshotElement)
		if se.seq == seq {
			se.ref++
			return se
		} else if seq < se.seq {
			panic("leveldb: sequence number is not increasing")
		}
	}
	se := &snapshotElement{seq: seq, ref: 1}
	se.e = db.snapsList.PushBack(se)
	return se
}

// Releases given snapshot element.
func (db *DB) releaseSnapshot(se *snapshotElement) {
	db.snapsMu.Lock()
	defer db.snapsMu.Unlock()

	se.ref--
	if se.ref == 0 {
		db.snapsList.Remove(se.e)
		se.e = nil
	} else if se.ref < 0 {
		panic("leveldb: Snapshot: negative element reference")
	}
}

// Gets minimum sequence that not being snapshotted.
func (db *DB) minSeq() uint64 {
	db.snapsMu.Lock()
	defer db.snapsMu.Unlock()

	if e := db.snapsList.Front(); e != nil {
		return e.Value.(*snapshotElement).seq
	}

	return db.getSeq()
}

// Snapshot is a DB snapshot.
type Snapshot struct {
	db       *DB
	elem     *snapshotElement
	mu       sync.RWMutex
	released bool
}

// Creates new snapshot object.
func (db *DB) newSnapshot() *Snapshot {
	snap := &Snapshot{
		db:   db,
		elem: db.acquireSnapshot(),
	}
	atomic.AddInt32(&db.aliveSnaps, 1)
	runtime.SetFinalizer(snap, (*Snapshot).Release)
	return snap
}

func (snap *Snapshot) String() string {
	return fmt.Sprintf("leveldb.Snapshot{%d}", snap.elem.seq)
}

// Get gets the value for the given key. It returns ErrNotFound if
// the DB does not contains the key.
//
// The caller should not modify the contents of the returned slice, but
// it is safe to modify the contents of the argument after Get returns.
func (snap *Snapshot) Get(key []byte, ro *opt.ReadOptions) (value []byte, err error) {
	err = snap.db.ok()
	if err != nil {
		return
	}
	snap.mu.RLock()
	defer snap.mu.RUnlock()
	if snap.released {
		err = ErrSnapshotReleased
		return
	}
<<<<<<< HEAD
	return snap.db.get(key, snap.elem.seq, ro)
}

// Has returns true if the DB does contains the given key.
//
// It is safe to modify the contents of the argument after Get returns.
func (snap *Snapshot) Has(key []byte, ro *opt.ReadOptions) (ret bool, err error) {
	err = snap.db.ok()
	if err != nil {
		return
	}
	snap.mu.RLock()
	defer snap.mu.RUnlock()
	if snap.released {
		err = ErrSnapshotReleased
		return
	}
	return snap.db.has(key, snap.elem.seq, ro)
=======
	return snap.db.get(nil, nil, key, snap.elem.seq, ro)
>>>>>>> 23851d93
}

// Has returns true if the DB does contains the given key.
//
// It is safe to modify the contents of the argument after Get returns.
func (snap *Snapshot) Has(key []byte, ro *opt.ReadOptions) (ret bool, err error) {
	err = snap.db.ok()
	if err != nil {
		return
	}
	snap.mu.RLock()
	defer snap.mu.RUnlock()
	if snap.released {
		err = ErrSnapshotReleased
		return
	}
	return snap.db.has(nil, nil, key, snap.elem.seq, ro)
}

// NewIterator returns an iterator for the snapshot of the underlying DB.
// The returned iterator is not safe for concurrent use, but it is safe to use
// multiple iterators concurrently, with each in a dedicated goroutine.
// It is also safe to use an iterator concurrently with modifying its
// underlying DB. The resultant key/value pairs are guaranteed to be
// consistent.
//
// Slice allows slicing the iterator to only contains keys in the given
// range. A nil Range.Start is treated as a key before all keys in the
// DB. And a nil Range.Limit is treated as a key after all keys in
// the DB.
//
// The iterator must be released after use, by calling Release method.
// Releasing the snapshot doesn't mean releasing the iterator too, the
// iterator would be still valid until released.
//
// Also read Iterator documentation of the leveldb/iterator package.
func (snap *Snapshot) NewIterator(slice *util.Range, ro *opt.ReadOptions) iterator.Iterator {
	if err := snap.db.ok(); err != nil {
		return iterator.NewEmptyIterator(err)
	}
	snap.mu.Lock()
	defer snap.mu.Unlock()
	if snap.released {
		return iterator.NewEmptyIterator(ErrSnapshotReleased)
	}
	// Since iterator already hold version ref, it doesn't need to
	// hold snapshot ref.
<<<<<<< HEAD
	return snap.db.newIterator(snap.elem.seq, slice, ro)
=======
	return snap.db.newIterator(nil, nil, snap.elem.seq, slice, ro)
>>>>>>> 23851d93
}

// Release releases the snapshot. This will not release any returned
// iterators, the iterators would still be valid until released or the
// underlying DB is closed.
//
// Other methods should not be called after the snapshot has been released.
func (snap *Snapshot) Release() {
	snap.mu.Lock()
	defer snap.mu.Unlock()

	if !snap.released {
		// Clear the finalizer.
		runtime.SetFinalizer(snap, nil)

		snap.released = true
		snap.db.releaseSnapshot(snap.elem)
		atomic.AddInt32(&snap.db.aliveSnaps, -1)
		snap.db = nil
		snap.elem = nil
	}
}<|MERGE_RESOLUTION|>--- conflicted
+++ resolved
@@ -13,15 +13,9 @@
 	"sync"
 	"sync/atomic"
 
-<<<<<<< HEAD
-	"github.com/FactomProject/goleveldb/leveldb/iterator"
-	"github.com/FactomProject/goleveldb/leveldb/opt"
-	"github.com/FactomProject/goleveldb/leveldb/util"
-=======
 	"github.com/syndtr/goleveldb/leveldb/iterator"
 	"github.com/syndtr/goleveldb/leveldb/opt"
 	"github.com/syndtr/goleveldb/leveldb/util"
->>>>>>> 23851d93
 )
 
 type snapshotElement struct {
@@ -116,28 +110,7 @@
 		err = ErrSnapshotReleased
 		return
 	}
-<<<<<<< HEAD
-	return snap.db.get(key, snap.elem.seq, ro)
-}
-
-// Has returns true if the DB does contains the given key.
-//
-// It is safe to modify the contents of the argument after Get returns.
-func (snap *Snapshot) Has(key []byte, ro *opt.ReadOptions) (ret bool, err error) {
-	err = snap.db.ok()
-	if err != nil {
-		return
-	}
-	snap.mu.RLock()
-	defer snap.mu.RUnlock()
-	if snap.released {
-		err = ErrSnapshotReleased
-		return
-	}
-	return snap.db.has(key, snap.elem.seq, ro)
-=======
 	return snap.db.get(nil, nil, key, snap.elem.seq, ro)
->>>>>>> 23851d93
 }
 
 // Has returns true if the DB does contains the given key.
@@ -185,11 +158,7 @@
 	}
 	// Since iterator already hold version ref, it doesn't need to
 	// hold snapshot ref.
-<<<<<<< HEAD
-	return snap.db.newIterator(snap.elem.seq, slice, ro)
-=======
 	return snap.db.newIterator(nil, nil, snap.elem.seq, slice, ro)
->>>>>>> 23851d93
 }
 
 // Release releases the snapshot. This will not release any returned
